--- conflicted
+++ resolved
@@ -72,7 +72,6 @@
 		).toBe('string');
 	});
 
-<<<<<<< HEAD
 	it('should convert to Anthropic tool format', () => {
 		const tool = createMockTool();
 		const anthropicFormat = tool.toAnthropic();
@@ -83,7 +82,8 @@
 		const properties = anthropicFormat.input_schema.properties as Record<string, { type: string }>;
 		expect(properties.id).toBeDefined();
 		expect(properties.id.type).toBe('string');
-=======
+	});
+
 	it('should convert to OpenAI Responses API tool format', () => {
 		const tool = createMockTool();
 		const responsesFormat = tool.toOpenAIResponses();
@@ -117,7 +117,6 @@
 		expect(
 			(responsesFormat.parameters as { additionalProperties?: boolean }).additionalProperties,
 		).toBeUndefined();
->>>>>>> 1254196c
 	});
 
 	it('should convert to AI SDK tool format', async () => {
@@ -365,13 +364,8 @@
 		expect(openAITools[1].function.name).toBe('tool2');
 	});
 
-<<<<<<< HEAD
 	it('should convert all tools to Anthropic format', () => {
 		const tool1 = new BaseTool(
-=======
-	it('should convert all tools to OpenAI Responses API tools', () => {
-		const tool1 = new StackOneTool(
->>>>>>> 1254196c
 			'tool1',
 			'Tool 1',
 			{
@@ -383,7 +377,6 @@
 				method: 'GET',
 				url: 'https://api.example.com/test/{id}',
 				bodyType: 'json',
-<<<<<<< HEAD
 				params: [
 					{
 						name: 'id',
@@ -395,12 +388,6 @@
 		);
 
 		const tool2 = new BaseTool(
-=======
-				params: [],
-			},
-		);
-		const tool2 = new StackOneTool(
->>>>>>> 1254196c
 			'tool2',
 			'Tool 2',
 			{
@@ -412,7 +399,6 @@
 				method: 'POST',
 				url: 'https://api.example.com/test',
 				bodyType: 'json',
-<<<<<<< HEAD
 				params: [
 					{
 						name: 'name',
@@ -420,14 +406,10 @@
 						type: 'string',
 					},
 				],
-=======
-				params: [],
->>>>>>> 1254196c
 			},
 		);
 
 		const tools = new Tools([tool1, tool2]);
-<<<<<<< HEAD
 		const anthropicTools = tools.toAnthropic();
 
 		expect(anthropicTools).toBeInstanceOf(Array);
@@ -437,7 +419,41 @@
 		expect(anthropicTools[0].input_schema.type).toBe('object');
 		expect(anthropicTools[1].name).toBe('tool2');
 		expect(anthropicTools[1].description).toBe('Tool 2');
-=======
+	});
+
+	it('should convert all tools to OpenAI Responses API tools', () => {
+		const tool1 = new StackOneTool(
+			'tool1',
+			'Tool 1',
+			{
+				type: 'object',
+				properties: { id: { type: 'string' } },
+			},
+			{
+				kind: 'http',
+				method: 'GET',
+				url: 'https://api.example.com/test/{id}',
+				bodyType: 'json',
+				params: [],
+			},
+		);
+		const tool2 = new StackOneTool(
+			'tool2',
+			'Tool 2',
+			{
+				type: 'object',
+				properties: { name: { type: 'string' } },
+			},
+			{
+				kind: 'http',
+				method: 'POST',
+				url: 'https://api.example.com/test',
+				bodyType: 'json',
+				params: [],
+			},
+		);
+
+		const tools = new Tools([tool1, tool2]);
 		const responsesTools = tools.toOpenAIResponses();
 
 		expect(responsesTools).toBeInstanceOf(Array);
@@ -455,7 +471,6 @@
 		const responsesTools = tools.toOpenAIResponses({ strict: false });
 
 		expect(responsesTools[0].strict).toBe(false);
->>>>>>> 1254196c
 	});
 
 	it('should convert all tools to AI SDK tools', async () => {
