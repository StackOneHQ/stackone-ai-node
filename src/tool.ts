import type { Tool as AnthropicTool } from '@anthropic-ai/sdk/resources';
import * as orama from '@orama/orama';
import type { ChatCompletionFunctionTool } from 'openai/resources/chat/completions';
import type { FunctionTool as OpenAIResponsesFunctionTool } from 'openai/resources/responses/responses';
import { DEFAULT_HYBRID_ALPHA } from './consts';
import { RequestBuilder } from './requestBuilder';
import type {
	AISDKToolDefinition,
	AISDKToolResult,
	ExecuteConfig,
	ExecuteOptions,
	Experimental_PreExecuteFunction,
	Experimental_ToolCreationOptions,
	HttpExecuteConfig,
	JsonDict,
	LocalExecuteConfig,
	RpcExecuteConfig,
	ToolExecution,
	ToolParameters,
} from './types';
import { StackOneError } from './utils/errors';
import { TfidfIndex } from './utils/tfidf-index';

/**
 * Base class for all tools. Provides common functionality for executing API calls
 * and converting to various formats (OpenAI, AI SDK)
 */
export class BaseTool {
	name: string;
	description: string;
	parameters: ToolParameters;
	executeConfig: ExecuteConfig;
	protected requestBuilder?: RequestBuilder;
	protected experimental_preExecute?: Experimental_PreExecuteFunction;
	#exposeExecutionMetadata = true;
	#headers: Record<string, string>;

	private createExecutionMetadata(): ToolExecution {
		const config = (() => {
			switch (this.executeConfig.kind) {
				case 'http':
					return {
						kind: 'http',
						method: this.executeConfig.method,
						url: this.executeConfig.url,
						bodyType: this.executeConfig.bodyType,
						params: this.executeConfig.params.map((param) => ({ ...param })),
					} satisfies HttpExecuteConfig;
				case 'rpc':
					return {
						kind: 'rpc',
						method: this.executeConfig.method,
						url: this.executeConfig.url,
						payloadKeys: { ...this.executeConfig.payloadKeys },
					} satisfies RpcExecuteConfig;
				case 'local':
					return {
						kind: 'local',
						identifier: this.executeConfig.identifier,
						description: this.executeConfig.description,
					} satisfies LocalExecuteConfig;
				default:
					this.executeConfig satisfies never;
					throw new StackOneError('Unsupported executeConfig kind');
			}
		})();

		return {
			config,
			headers: this.getHeaders(),
		};
	}

	constructor(
		name: string,
		description: string,
		parameters: ToolParameters,
		executeConfig: ExecuteConfig,
		headers?: Record<string, string>,
		experimental_preExecute?: Experimental_PreExecuteFunction,
	) {
		this.name = name;
		this.description = description;
		this.parameters = parameters;
		this.executeConfig = executeConfig;
		this.#headers = { ...headers };
		if (executeConfig.kind === 'http') {
			this.requestBuilder = new RequestBuilder(executeConfig, this.#headers);
		}
		this.experimental_preExecute = experimental_preExecute;
	}

	/**
	 * Set headers for this tool
	 */
	setHeaders(headers: Record<string, string>): BaseTool {
		this.#headers = { ...this.#headers, ...headers };
		if (this.requestBuilder) {
			this.requestBuilder.setHeaders(headers);
		}
		return this;
	}

	/**
	 * Get the current headers
	 */
	getHeaders(): Record<string, string> {
		if (this.requestBuilder) {
			const currentHeaders = this.requestBuilder.getHeaders();
			this.#headers = { ...currentHeaders };
			return currentHeaders;
		}
		return { ...this.#headers };
	}

	/**
	 * Control whether execution metadata should be exposed in AI SDK conversions.
	 */
	setExposeExecutionMetadata(expose: boolean): this {
		this.#exposeExecutionMetadata = expose;
		return this;
	}

	/**
	 * Execute the tool with the provided parameters
	 */
	async execute(inputParams?: JsonDict | string, options?: ExecuteOptions): Promise<JsonDict> {
		try {
			if (!this.requestBuilder || this.executeConfig.kind !== 'http') {
				// Non-HTTP tools provide their own execute override (e.g. RPC, local meta tools).
				throw new StackOneError(
					'BaseTool.execute is only available for HTTP-backed tools. Provide a custom execute implementation for non-HTTP tools.',
				);
			}
			// Validate params is either undefined, string, or object
			if (
				inputParams !== undefined &&
				typeof inputParams !== 'string' &&
				typeof inputParams !== 'object'
			) {
				throw new StackOneError(
					`Invalid parameters type. Expected object or string, got ${typeof inputParams}. Parameters: ${JSON.stringify(inputParams)}`,
				);
			}

			// Convert string params to object
			const params = typeof inputParams === 'string' ? JSON.parse(inputParams) : inputParams || {};

			// Apply experimental preExecute function (either from tool creation or execution options)
			let processedParams = params;

			if (this.experimental_preExecute) {
				processedParams = await this.experimental_preExecute(params);
			}

			// Execute the request directly with processed parameters
			return await this.requestBuilder.execute(processedParams, options);
		} catch (error) {
			if (error instanceof StackOneError) {
				throw error;
			}
			throw new StackOneError(
				`Error executing tool: ${error instanceof Error ? error.message : String(error)}`,
			);
		}
	}

	/**
	 * Convert the tool to OpenAI Chat Completions API format
	 */
	toOpenAI(): ChatCompletionFunctionTool {
		return {
			type: 'function',
			function: {
				name: this.name,
				description: this.description,
				parameters: {
					type: 'object',
					properties: this.parameters.properties,
					required: this.parameters.required,
				},
			},
		};
	}

	/**
<<<<<<< HEAD
	 * Convert the tool to Anthropic format
	 * @see https://docs.anthropic.com/en/docs/build-with-claude/tool-use
	 */
	toAnthropic(): AnthropicTool {
		return {
			name: this.name,
			description: this.description,
			input_schema: {
				type: 'object',
				properties: this.parameters.properties,
				required: this.parameters.required,
=======
	 * Convert the tool to OpenAI Responses API format
	 * @see https://platform.openai.com/docs/api-reference/responses
	 */
	toOpenAIResponses(options: { strict?: boolean } = {}): OpenAIResponsesFunctionTool {
		const { strict = true } = options;
		return {
			type: 'function',
			name: this.name,
			description: this.description,
			strict,
			parameters: {
				type: 'object',
				properties: this.parameters.properties,
				required: this.parameters.required,
				...(strict ? { additionalProperties: false } : {}),
>>>>>>> 1254196c
			},
		};
	}

	/**
	 * Convert the tool to AI SDK format
	 */
	async toAISDK(
		options: { executable?: boolean; execution?: ToolExecution | false } = {
			executable: true,
		},
	): Promise<AISDKToolResult> {
		const schema = {
			type: 'object' as const,
			properties: this.parameters.properties || {},
			required: this.parameters.required || [],
			additionalProperties: false,
		};

		/** AI SDK is optional dependency, import only when needed */
		let jsonSchema: typeof import('ai').jsonSchema;
		try {
			const ai = await import('ai');
			jsonSchema = ai.jsonSchema;
		} catch {
			throw new StackOneError(
				'AI SDK is not installed. Please install it with: npm install ai@4.x|5.x or pnpm add ai@4.x|5.x',
			);
		}

		const schemaObject = jsonSchema(schema);
		// TODO: Remove ts-ignore once AISDKToolDefinition properly types the inputSchema and parameters
		// We avoid defining our own types as much as possible, so we use the AI SDK Tool type
		// but need to suppress errors for backward compatibility properties
		const toolDefinition = {
			inputSchema: schemaObject,
			parameters: schemaObject, // v4 (backward compatibility)
			description: this.description,
		} as AISDKToolDefinition;

		const executionOption =
			options.execution !== undefined
				? options.execution
				: this.#exposeExecutionMetadata
					? this.createExecutionMetadata()
					: false;

		if (executionOption !== false) {
			toolDefinition.execution = executionOption;
		}

		if (options.executable ?? true) {
			toolDefinition.execute = async (args: Record<string, unknown>) => {
				try {
					return await this.execute(args as JsonDict);
				} catch (error) {
					return `Error executing tool: ${error instanceof Error ? error.message : String(error)}`;
				}
			};
		}

		return {
			[this.name]: toolDefinition,
		} as AISDKToolResult;
	}
}

/**
 * StackOne-specific tool class with additional functionality
 */
export class StackOneTool extends BaseTool {
	/**
	 * Get the current account ID
	 */
	getAccountId(): string | undefined {
		return this.getHeaders()['x-account-id'];
	}

	/**
	 * Set the account ID for this tool
	 */
	setAccountId(accountId: string): StackOneTool {
		this.setHeaders({ 'x-account-id': accountId });
		return this;
	}
}

/**
 * Collection of tools with utility methods
 */
export class Tools implements Iterable<BaseTool> {
	private tools: BaseTool[];

	constructor(tools: BaseTool[]) {
		this.tools = tools;
	}

	/**
	 * Get the number of tools in the collection
	 */
	get length(): number {
		return this.tools.length;
	}

	/**
	 * Get a tool by name
	 */
	getTool(name: string, options?: Experimental_ToolCreationOptions): BaseTool | undefined {
		const originalTool = this.tools.find((tool) => tool.name === name);
		if (!originalTool) {
			return undefined;
		}

		// If no experimental options provided, return original tool
		if (!options?.experimental_schemaOverride && !options?.experimental_preExecute) {
			return originalTool;
		}

		// Create a new tool with experimental schema override and preExecute
		let parameters = originalTool.parameters;

		// Apply schema override if provided
		if (options.experimental_schemaOverride) {
			parameters = options.experimental_schemaOverride(originalTool.parameters);
		}

		// Create new tool instance with modified schema and preExecute function
		if (originalTool instanceof StackOneTool) {
			const newTool = new StackOneTool(
				originalTool.name,
				originalTool.description,
				parameters,
				originalTool.executeConfig,
				originalTool.getHeaders(),
				options.experimental_preExecute,
			);
			return newTool;
		}
		const newTool = new BaseTool(
			originalTool.name,
			originalTool.description,
			parameters,
			originalTool.executeConfig,
			originalTool.getHeaders(),
			options.experimental_preExecute,
		);
		return newTool;
	}

	/**
	 * Get a StackOne tool by name
	 */
	getStackOneTool(name: string): StackOneTool {
		const tool = this.getTool(name);
		if (tool instanceof StackOneTool) {
			return tool;
		}
		throw new StackOneError(`Tool ${name} is not a StackOne tool`);
	}

	/**
	 * Check if a tool is a StackOne tool
	 */
	isStackOneTool(tool: BaseTool): tool is StackOneTool {
		return tool instanceof StackOneTool;
	}

	/**
	 * Get all StackOne tools in the collection
	 */
	getStackOneTools(): StackOneTool[] {
		return this.tools.filter((tool): tool is StackOneTool => tool instanceof StackOneTool);
	}

	/**
	 * Convert all tools to OpenAI Chat Completions API format
	 */
	toOpenAI(): ChatCompletionFunctionTool[] {
		return this.tools.map((tool) => tool.toOpenAI());
	}

	/**
<<<<<<< HEAD
	 * Convert all tools to Anthropic format
	 * @see https://docs.anthropic.com/en/docs/build-with-claude/tool-use
	 */
	toAnthropic(): AnthropicTool[] {
		return this.tools.map((tool) => tool.toAnthropic());
=======
	 * Convert all tools to OpenAI Responses API format
	 * @see https://platform.openai.com/docs/api-reference/responses
	 */
	toOpenAIResponses(options: { strict?: boolean } = {}): OpenAIResponsesFunctionTool[] {
		return this.tools.map((tool) => tool.toOpenAIResponses(options));
>>>>>>> 1254196c
	}

	/**
	 * Convert all tools to AI SDK format
	 */
	async toAISDK(
		options: { executable?: boolean; execution?: ToolExecution | false } = {
			executable: true,
		},
	): Promise<AISDKToolResult> {
		const result: AISDKToolResult = {};
		for (const tool of this.tools) {
			Object.assign(result, await tool.toAISDK(options));
		}
		return result;
	}

	/**
	 * Filter tools by a predicate function
	 */
	filter(predicate: (tool: BaseTool) => boolean): Tools {
		return new Tools(this.tools.filter(predicate));
	}

	/**
	 * Return meta tools for tool discovery and execution
	 * @beta This feature is in beta and may change in future versions
	 * @param hybridAlpha - Weight for BM25 in hybrid search (0-1). If not provided, uses DEFAULT_HYBRID_ALPHA (0.2).
	 */
	async metaTools(hybridAlpha = DEFAULT_HYBRID_ALPHA): Promise<Tools> {
		const oramaDb = await initializeOramaDb(this.tools);
		const tfidfIndex = initializeTfidfIndex(this.tools);
		const baseTools = [
			metaSearchTools(oramaDb, tfidfIndex, this.tools, hybridAlpha),
			metaExecuteTool(this),
		];
		const tools = new Tools(baseTools);
		return tools;
	}

	/**
	 * Iterator implementation
	 */
	[Symbol.iterator](): Iterator<BaseTool> {
		let index = 0;
		const tools = this.tools;

		return {
			next(): IteratorResult<BaseTool> {
				if (index < tools.length) {
					return { value: tools[index++], done: false };
				}
				return { value: undefined as unknown as BaseTool, done: true };
			},
		};
	}

	/**
	 * Convert to array
	 */
	toArray(): BaseTool[] {
		return [...this.tools];
	}

	/**
	 * Map tools to a new array
	 */
	map<T>(mapper: (tool: BaseTool) => T): T[] {
		return this.tools.map(mapper);
	}

	/**
	 * Execute a function for each tool
	 */
	forEach(callback: (tool: BaseTool) => void): void {
		this.tools.forEach(callback);
	}
}

/**
 * Result from meta_search_tools
 */
export interface MetaToolSearchResult {
	name: string;
	description: string;
	parameters: ToolParameters;
	score: number;
}

type OramaDb = ReturnType<typeof orama.create>;

/**
 * Initialize TF-IDF index for tool search
 */
function initializeTfidfIndex(tools: BaseTool[]): TfidfIndex {
	const index = new TfidfIndex();
	const corpus = tools.map((tool) => {
		// Extract category from tool name (e.g., 'hris_create_employee' -> 'hris')
		const parts = tool.name.split('_');
		const category = parts[0];

		// Extract action type
		const actionTypes = ['create', 'update', 'delete', 'get', 'list', 'search'];
		const actions = parts.filter((p) => actionTypes.includes(p));

		// Build text corpus for TF-IDF (similar weighting strategy as in tool-calling-evals)
		const text = [
			`${tool.name} ${tool.name} ${tool.name}`, // boost name
			`${category} ${actions.join(' ')}`,
			tool.description,
			parts.join(' '),
		].join(' ');

		return { id: tool.name, text };
	});

	index.build(corpus);
	return index;
}

/**
 * Initialize Orama database with BM25 algorithm for tool search
 * Using Orama's BM25 scoring algorithm for relevance ranking
 * @see https://docs.orama.com/open-source/usage/create
 * @see https://docs.orama.com/open-source/usage/search/bm25-algorithm/
 */
async function initializeOramaDb(tools: BaseTool[]): Promise<OramaDb> {
	// Create Orama database schema with BM25 scoring algorithm
	// BM25 provides better relevance ranking for natural language queries
	const oramaDb = orama.create({
		schema: {
			name: 'string' as const,
			description: 'string' as const,
			category: 'string' as const,
			tags: 'string[]' as const,
		},
		components: {
			tokenizer: {
				stemming: true,
			},
		},
	});

	// Index all tools
	for (const tool of tools) {
		// Extract category from tool name (e.g., 'hris_create_employee' -> 'hris')
		const parts = tool.name.split('_');
		const category = parts[0];

		// Extract action type
		const actionTypes = ['create', 'update', 'delete', 'get', 'list', 'search'];
		const actions = parts.filter((p) => actionTypes.includes(p));

		await orama.insert(oramaDb, {
			name: tool.name,
			description: tool.description,
			category: category,
			tags: [...parts, ...actions],
		});
	}

	return oramaDb;
}

function metaSearchTools(
	oramaDb: OramaDb,
	tfidfIndex: TfidfIndex,
	allTools: BaseTool[],
	hybridAlpha = DEFAULT_HYBRID_ALPHA,
): BaseTool {
	const name = 'meta_search_tools' as const;
	const description =
		`Searches for relevant tools based on a natural language query using hybrid BM25 + TF-IDF search (alpha=${hybridAlpha}). This tool should be called first to discover available tools before executing them.` as const;
	const parameters = {
		type: 'object',
		properties: {
			query: {
				type: 'string',
				description:
					'Natural language query describing what tools you need (e.g., "tools for managing employees", "create time off request")',
			},
			limit: {
				type: 'number',
				description: 'Maximum number of tools to return (default: 5)',
				default: 5,
			},
			minScore: {
				type: 'number',
				description: 'Minimum relevance score (0-1) for results (default: 0.3)',
				default: 0.3,
			},
		},
		required: ['query'],
	} as const satisfies ToolParameters;

	const executeConfig = {
		kind: 'local',
		identifier: name,
		description: 'local://get-relevant-tools',
	} as const satisfies LocalExecuteConfig;

	const tool = new BaseTool(name, description, parameters, executeConfig);
	tool.execute = async (inputParams?: JsonDict | string): Promise<JsonDict> => {
		try {
			// Validate params is either undefined, string, or object
			if (
				inputParams !== undefined &&
				typeof inputParams !== 'string' &&
				typeof inputParams !== 'object'
			) {
				throw new StackOneError(
					`Invalid parameters type. Expected object or string, got ${typeof inputParams}. Parameters: ${JSON.stringify(inputParams)}`,
				);
			}

			// Convert string params to object
			const params = typeof inputParams === 'string' ? JSON.parse(inputParams) : inputParams || {};
			const limit = params.limit || 5;
			const minScore = params.minScore ?? 0.3;
			const query = params.query || '';

			// Hybrid: BM25 + TF-IDF fusion
			const alpha = Math.max(0, Math.min(1, hybridAlpha));

			// Get results from both algorithms
			const [bm25Results, tfidfResults] = await Promise.all([
				orama.search(oramaDb, {
					term: query,
					limit: Math.max(50, limit),
				} as Parameters<typeof orama.search>[1]),
				Promise.resolve(tfidfIndex.search(query, Math.max(50, limit))),
			]);

			// Build score map
			const scoreMap = new Map<string, { bm25?: number; tfidf?: number }>();

			for (const hit of bm25Results.hits) {
				const doc = hit.document as { name: string };
				scoreMap.set(doc.name, {
					...scoreMap.get(doc.name),
					bm25: clamp01(hit.score),
				});
			}

			for (const r of tfidfResults) {
				scoreMap.set(r.id, {
					...scoreMap.get(r.id),
					tfidf: clamp01(r.score),
				});
			}

			// Fuse scores
			const fused: Array<{ name: string; score: number }> = [];
			for (const [name, scores] of scoreMap) {
				const bm25 = scores.bm25 ?? 0;
				const tfidf = scores.tfidf ?? 0;
				const score = alpha * bm25 + (1 - alpha) * tfidf;
				fused.push({ name, score });
			}

			fused.sort((a, b) => b.score - a.score);

			const toolConfigs = fused
				.filter((r) => r.score >= minScore)
				.map((r) => {
					const tool = allTools.find((t) => t.name === r.name);
					if (!tool) return null;

					const result: MetaToolSearchResult = {
						name: tool.name,
						description: tool.description,
						parameters: tool.parameters,
						score: r.score,
					};
					return result;
				})
				.filter((t): t is MetaToolSearchResult => t !== null)
				.slice(0, limit);

			return { tools: toolConfigs } satisfies JsonDict;
		} catch (error) {
			if (error instanceof StackOneError) {
				throw error;
			}
			throw new StackOneError(
				`Error executing tool: ${error instanceof Error ? error.message : String(error)}`,
			);
		}
	};
	return tool;
}

/**
 * Clamp value to [0, 1]
 */
function clamp01(x: number): number {
	return x < 0 ? 0 : x > 1 ? 1 : x;
}

function metaExecuteTool(tools: Tools): BaseTool {
	const name = 'meta_execute_tool' as const;
	const description =
		'Executes a specific tool by name with the provided parameters. Use this after discovering tools with meta_search_tools.' as const;
	const parameters = {
		type: 'object',
		properties: {
			toolName: {
				type: 'string',
				description: 'Name of the tool to execute',
			},
			params: {
				type: 'object',
				description: 'Parameters to pass to the tool',
			},
		},
		required: ['toolName', 'params'],
	} as const satisfies ToolParameters;

	const executeConfig = {
		kind: 'local',
		identifier: name,
		description: 'local://execute-tool',
	} as const satisfies LocalExecuteConfig;

	// Create the tool instance
	const tool = new BaseTool(name, description, parameters, executeConfig);

	// Override the execute method to handle tool execution
	// receives tool name and parameters and executes the tool
	tool.execute = async (
		inputParams?: JsonDict | string,
		options?: ExecuteOptions,
	): Promise<JsonDict> => {
		try {
			// Validate params is either undefined, string, or object
			if (
				inputParams !== undefined &&
				typeof inputParams !== 'string' &&
				typeof inputParams !== 'object'
			) {
				throw new StackOneError(
					`Invalid parameters type. Expected object or string, got ${typeof inputParams}. Parameters: ${JSON.stringify(inputParams)}`,
				);
			}

			// Convert string params to object
			const params = typeof inputParams === 'string' ? JSON.parse(inputParams) : inputParams || {};

			// Extract tool name and parameters
			const { toolName, params: toolParams } = params;

			// Find the tool by name
			const toolToExecute = tools.getTool(toolName);
			if (!toolToExecute) {
				throw new StackOneError(`Tool ${toolName} not found`);
			}

			// Execute the tool with the provided parameters
			return await toolToExecute.execute(toolParams, options);
		} catch (error) {
			if (error instanceof StackOneError) {
				throw error;
			}
			throw new StackOneError(
				`Error executing tool: ${error instanceof Error ? error.message : String(error)}`,
			);
		}
	};
	return tool;
}<|MERGE_RESOLUTION|>--- conflicted
+++ resolved
@@ -184,7 +184,6 @@
 	}
 
 	/**
-<<<<<<< HEAD
 	 * Convert the tool to Anthropic format
 	 * @see https://docs.anthropic.com/en/docs/build-with-claude/tool-use
 	 */
@@ -196,7 +195,11 @@
 				type: 'object',
 				properties: this.parameters.properties,
 				required: this.parameters.required,
-=======
+			},
+		};
+	}
+
+	/**
 	 * Convert the tool to OpenAI Responses API format
 	 * @see https://platform.openai.com/docs/api-reference/responses
 	 */
@@ -212,7 +215,6 @@
 				properties: this.parameters.properties,
 				required: this.parameters.required,
 				...(strict ? { additionalProperties: false } : {}),
->>>>>>> 1254196c
 			},
 		};
 	}
@@ -395,19 +397,19 @@
 	}
 
 	/**
-<<<<<<< HEAD
 	 * Convert all tools to Anthropic format
 	 * @see https://docs.anthropic.com/en/docs/build-with-claude/tool-use
 	 */
 	toAnthropic(): AnthropicTool[] {
 		return this.tools.map((tool) => tool.toAnthropic());
-=======
+	}
+
+	/**
 	 * Convert all tools to OpenAI Responses API format
 	 * @see https://platform.openai.com/docs/api-reference/responses
 	 */
 	toOpenAIResponses(options: { strict?: boolean } = {}): OpenAIResponsesFunctionTool[] {
 		return this.tools.map((tool) => tool.toOpenAIResponses(options));
->>>>>>> 1254196c
 	}
 
 	/**
