--- conflicted
+++ resolved
@@ -17,13 +17,8 @@
         test: {
           name: 'root',
           root: '.',
-<<<<<<< HEAD
           include: ['src/**/*.test.ts', 'scripts/**/*.test.ts'],
-          exclude: ['node_modules', 'dist', 'examples', 'src/toolsets/stackone.mcp-fetch.test.ts'],
-=======
-          include: ['src/**/*.spec.ts', 'scripts/**/*.spec.ts'],
           exclude: ['node_modules', 'dist', 'examples'],
->>>>>>> b6af3000
           setupFiles: ['./vitest.setup.ts'],
           typecheck: {
             enabled: true,
