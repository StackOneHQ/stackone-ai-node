lockfileVersion: '9.0'

settings:
  autoInstallPeers: true
  excludeLinksFromLockfile: false

catalogs:
  dev:
    '@ai-sdk/openai':
      specifier: ^2.0.80
      version: 2.0.80
    '@ai-sdk/provider':
      specifier: ^2.0.0
      version: 2.0.0
    '@ai-sdk/provider-utils':
      specifier: ^3.0.18
      version: 3.0.18
    '@clack/prompts':
      specifier: ^0.11.0
      version: 0.11.0
    '@hono/mcp':
      specifier: ^0.1.4
      version: 0.1.5
    '@types/node':
      specifier: ^22.13.5
      version: 22.19.1
    '@typescript/native-preview':
      specifier: ^7.0.0-dev.20251209.1
      version: 7.0.0-dev.20251209.1
    '@vitest/coverage-v8':
      specifier: ^4.0.15
      version: 4.0.15
    hono:
      specifier: ^4.9.10
      version: 4.10.7
    knip:
      specifier: ^5.72.0
      version: 5.72.0
    lefthook:
      specifier: ^2.0.8
      version: 2.0.8
    msw:
      specifier: ^2.10.4
      version: 2.12.3
    oxfmt:
      specifier: ^0.17.0
      version: 0.17.0
    oxlint:
      specifier: ^1.32.0
      version: 1.32.0
    oxlint-tsgolint:
      specifier: ^0.8.4
      version: 0.8.4
    publint:
      specifier: ^0.3.12
      version: 0.3.15
    tsdown:
      specifier: ^0.17.2
      version: 0.17.2
    type-fest:
      specifier: ^4.41.0
      version: 4.41.0
    unplugin-unused:
      specifier: ^0.5.4
      version: 0.5.6
    vitest:
      specifier: ^4.0.15
      version: 4.0.15
    zod:
      specifier: ^4.1.13
      version: 4.1.13
  peer:
    '@anthropic-ai/sdk':
      specifier: ^0.52.0
      version: 0.52.0
    ai:
      specifier: ^5.0.108
      version: 5.0.108
    openai:
      specifier: ^6.2.0
      version: 6.9.1
  prod:
    '@modelcontextprotocol/sdk':
      specifier: ^1.24.3
      version: 1.24.3
    '@orama/orama':
      specifier: ^3.1.11
      version: 3.1.16
    defu:
      specifier: ^6.1.4
      version: 6.1.4

importers:
  .:
    dependencies:
      '@anthropic-ai/sdk':
        specifier: catalog:peer
        version: 0.52.0
      '@modelcontextprotocol/sdk':
        specifier: catalog:prod
        version: 1.24.3(zod@4.1.13)
      '@orama/orama':
        specifier: catalog:prod
        version: 3.1.16
      defu:
        specifier: catalog:prod
        version: 6.1.4
      zod:
        specifier: catalog:dev
        version: 4.1.13
    devDependencies:
      '@ai-sdk/provider':
        specifier: catalog:dev
        version: 2.0.0
      '@ai-sdk/provider-utils':
        specifier: catalog:dev
        version: 3.0.18(zod@4.1.13)
      '@hono/mcp':
        specifier: catalog:dev
        version: 0.1.5(@modelcontextprotocol/sdk@1.24.3(zod@4.1.13))(hono@4.10.7)
      '@types/node':
        specifier: catalog:dev
        version: 22.19.1
      '@typescript/native-preview':
        specifier: catalog:dev
        version: 7.0.0-dev.20251209.1
      '@vitest/coverage-v8':
        specifier: catalog:dev
        version: 4.0.15(vitest@4.0.15(@opentelemetry/api@1.9.0)(@types/node@22.19.1)(jiti@2.6.1)(msw@2.12.3(@types/node@22.19.1)(typescript@5.9.3))(tsx@4.21.0)(yaml@2.8.2))
      ai:
        specifier: catalog:peer
        version: 5.0.108(zod@4.1.13)
      hono:
        specifier: catalog:dev
        version: 4.10.7
      knip:
        specifier: catalog:dev
        version: 5.72.0(@types/node@22.19.1)(typescript@5.9.3)
      lefthook:
        specifier: catalog:dev
        version: 2.0.8
      msw:
        specifier: catalog:dev
        version: 2.12.3(@types/node@22.19.1)(typescript@5.9.3)
      node:
        specifier: runtime:^24.11.0
        version: runtime:24.12.0
      openai:
        specifier: catalog:peer
        version: 6.9.1(zod@4.1.13)
      oxfmt:
        specifier: catalog:dev
        version: 0.17.0
      oxlint:
        specifier: catalog:dev
        version: 1.32.0(oxlint-tsgolint@0.8.4)
      oxlint-tsgolint:
        specifier: catalog:dev
        version: 0.8.4
      publint:
        specifier: catalog:dev
        version: 0.3.15
      tsdown:
        specifier: catalog:dev
        version: 0.17.2(@typescript/native-preview@7.0.0-dev.20251209.1)(oxc-resolver@11.15.0)(publint@0.3.15)(typescript@5.9.3)(unplugin-unused@0.5.6)
      type-fest:
        specifier: catalog:dev
        version: 4.41.0
      unplugin-unused:
        specifier: catalog:dev
        version: 0.5.6
      vitest:
        specifier: catalog:dev
        version: 4.0.15(@opentelemetry/api@1.9.0)(@types/node@22.19.1)(jiti@2.6.1)(msw@2.12.3(@types/node@22.19.1)(typescript@5.9.3))(tsx@4.21.0)(yaml@2.8.2)

  examples:
    dependencies:
      '@ai-sdk/openai':
        specifier: catalog:dev
        version: 2.0.80(zod@4.1.13)
      '@anthropic-ai/sdk':
        specifier: catalog:peer
        version: 0.52.0
      '@clack/prompts':
        specifier: catalog:dev
        version: 0.11.0
      '@stackone/ai':
        specifier: workspace:*
        version: link:..
      ai:
        specifier: catalog:peer
        version: 5.0.108(zod@4.1.13)
<<<<<<< HEAD
=======
      node:
        specifier: runtime:^24.11.0
        version: runtime:24.12.0
>>>>>>> 468aea65
      openai:
        specifier: catalog:peer
        version: 6.9.1(zod@4.1.13)
    devDependencies:
      '@types/node':
        specifier: catalog:dev
        version: 22.19.1
      msw:
        specifier: catalog:dev
        version: 2.12.3(@types/node@22.19.1)(typescript@5.9.3)
      node:
        specifier: runtime:^24.11.0
        version: runtime:24.11.1

packages:
  '@ai-sdk/gateway@2.0.18':
    resolution:
      {
        integrity: sha512-sDQcW+6ck2m0pTIHW6BPHD7S125WD3qNkx/B8sEzJp/hurocmJ5Cni0ybExg6sQMGo+fr/GWOwpHF1cmCdg5rQ==,
      }
    engines: { node: '>=18' }
    peerDependencies:
      zod: ^3.25.76 || ^4.1.8

  '@ai-sdk/openai@2.0.80':
    resolution:
      {
        integrity: sha512-tNHuraF11db+8xJEDBoU9E3vMcpnHFKRhnLQ3DQX2LnEzfPB9DksZ8rE+yVuDN1WRW9cm2OWAhgHFgVKs7ICuw==,
      }
    engines: { node: '>=18' }
    peerDependencies:
      zod: ^3.25.76 || ^4.1.8

  '@ai-sdk/provider-utils@3.0.18':
    resolution:
      {
        integrity: sha512-ypv1xXMsgGcNKUP+hglKqtdDuMg68nWHucPPAhIENrbFAI+xCHiqPVN8Zllxyv1TNZwGWUghPxJXU+Mqps0YRQ==,
      }
    engines: { node: '>=18' }
    peerDependencies:
      zod: ^3.25.76 || ^4.1.8

  '@ai-sdk/provider@2.0.0':
    resolution:
      {
        integrity: sha512-6o7Y2SeO9vFKB8lArHXehNuusnpddKPk7xqL7T2/b+OvXMRIXUO1rR4wcv1hAFUAT9avGZshty3Wlua/XA7TvA==,
      }
    engines: { node: '>=18' }

  '@anthropic-ai/sdk@0.52.0':
    resolution:
      {
        integrity: sha512-d4c+fg+xy9e46c8+YnrrgIQR45CZlAi7PwdzIfDXDM6ACxEZli1/fxhURsq30ZpMZy6LvSkr41jGq5aF5TD7rQ==,
      }
    hasBin: true

  '@babel/generator@7.28.5':
    resolution:
      {
        integrity: sha512-3EwLFhZ38J4VyIP6WNtt2kUdW9dokXA9Cr4IVIFHuCpZ3H8/YFOl5JjZHisrn1fATPBmKKqXzDFvh9fUwHz6CQ==,
      }
    engines: { node: '>=6.9.0' }

  '@babel/helper-string-parser@7.27.1':
    resolution:
      {
        integrity: sha512-qMlSxKbpRlAridDExk92nSobyDdpPijUq2DW6oDnUqd0iOGxmQjyqhMIihI9+zv4LPyZdRje2cavWPbCbWm3eA==,
      }
    engines: { node: '>=6.9.0' }

  '@babel/helper-validator-identifier@7.28.5':
    resolution:
      {
        integrity: sha512-qSs4ifwzKJSV39ucNjsvc6WVHs6b7S03sOh2OcHF9UHfVPqWWALUsNUVzhSBiItjRZoLHx7nIarVjqKVusUZ1Q==,
      }
    engines: { node: '>=6.9.0' }

  '@babel/parser@7.28.5':
    resolution:
      {
        integrity: sha512-KKBU1VGYR7ORr3At5HAtUQ+TV3SzRCXmA/8OdDZiLDBIZxVyzXuztPjfLd3BV1PRAQGCMWWSHYhL0F8d5uHBDQ==,
      }
    engines: { node: '>=6.0.0' }
    hasBin: true

  '@babel/types@7.28.5':
    resolution:
      {
        integrity: sha512-qQ5m48eI/MFLQ5PxQj4PFaprjyCTLI37ElWMmNs0K8Lk3dVeOdNpB3ks8jc7yM5CDmVC73eMVk/trk3fgmrUpA==,
      }
    engines: { node: '>=6.9.0' }

  '@bcoe/v8-coverage@1.0.2':
    resolution:
      {
        integrity: sha512-6zABk/ECA/QYSCQ1NGiVwwbQerUCZ+TQbp64Q3AgmfNvurHH0j8TtXa1qbShXA6qqkpAj4V5W8pP6mLe1mcMqA==,
      }
    engines: { node: '>=18' }

  '@clack/core@0.5.0':
    resolution:
      {
        integrity: sha512-p3y0FIOwaYRUPRcMO7+dlmLh8PSRcrjuTndsiA0WAFbWES0mLZlrjVoBRZ9DzkPFJZG6KGkJmoEAY0ZcVWTkow==,
      }

  '@clack/prompts@0.11.0':
    resolution:
      {
        integrity: sha512-pMN5FcrEw9hUkZA4f+zLlzivQSeQf5dRGJjSUbvVYDLvpKCdQx5OaknvKzgbtXOizhP+SJJJjqEbOe55uKKfAw==,
      }

  '@emnapi/core@1.7.1':
    resolution:
      {
        integrity: sha512-o1uhUASyo921r2XtHYOHy7gdkGLge8ghBEQHMWmyJFoXlpU58kIrhhN3w26lpQb6dspetweapMn2CSNwQ8I4wg==,
      }

  '@emnapi/runtime@1.7.1':
    resolution:
      {
        integrity: sha512-PVtJr5CmLwYAU9PZDMITZoR5iAOShYREoR45EyyLrbntV50mdePTgUn4AmOw90Ifcj+x2kRjdzr1HP3RrNiHGA==,
      }

  '@emnapi/wasi-threads@1.1.0':
    resolution:
      {
        integrity: sha512-WI0DdZ8xFSbgMjR1sFsKABJ/C5OnRrjT06JXbZKexJGrDuPTzZdDYfFlsgcCXCyf+suG5QU2e/y1Wo2V/OapLQ==,
      }

  '@esbuild/aix-ppc64@0.25.12':
    resolution:
      {
        integrity: sha512-Hhmwd6CInZ3dwpuGTF8fJG6yoWmsToE+vYgD4nytZVxcu1ulHpUQRAB1UJ8+N1Am3Mz4+xOByoQoSZf4D+CpkA==,
      }
    engines: { node: '>=18' }
    cpu: [ppc64]
    os: [aix]

  '@esbuild/aix-ppc64@0.27.0':
    resolution:
      {
        integrity: sha512-KuZrd2hRjz01y5JK9mEBSD3Vj3mbCvemhT466rSuJYeE/hjuBrHfjjcjMdTm/sz7au+++sdbJZJmuBwQLuw68A==,
      }
    engines: { node: '>=18' }
    cpu: [ppc64]
    os: [aix]

  '@esbuild/android-arm64@0.25.12':
    resolution:
      {
        integrity: sha512-6AAmLG7zwD1Z159jCKPvAxZd4y/VTO0VkprYy+3N2FtJ8+BQWFXU+OxARIwA46c5tdD9SsKGZ/1ocqBS/gAKHg==,
      }
    engines: { node: '>=18' }
    cpu: [arm64]
    os: [android]

  '@esbuild/android-arm64@0.27.0':
    resolution:
      {
        integrity: sha512-CC3vt4+1xZrs97/PKDkl0yN7w8edvU2vZvAFGD16n9F0Cvniy5qvzRXjfO1l94efczkkQE6g1x0i73Qf5uthOQ==,
      }
    engines: { node: '>=18' }
    cpu: [arm64]
    os: [android]

  '@esbuild/android-arm@0.25.12':
    resolution:
      {
        integrity: sha512-VJ+sKvNA/GE7Ccacc9Cha7bpS8nyzVv0jdVgwNDaR4gDMC/2TTRc33Ip8qrNYUcpkOHUT5OZ0bUcNNVZQ9RLlg==,
      }
    engines: { node: '>=18' }
    cpu: [arm]
    os: [android]

  '@esbuild/android-arm@0.27.0':
    resolution:
      {
        integrity: sha512-j67aezrPNYWJEOHUNLPj9maeJte7uSMM6gMoxfPC9hOg8N02JuQi/T7ewumf4tNvJadFkvLZMlAq73b9uwdMyQ==,
      }
    engines: { node: '>=18' }
    cpu: [arm]
    os: [android]

  '@esbuild/android-x64@0.25.12':
    resolution:
      {
        integrity: sha512-5jbb+2hhDHx5phYR2By8GTWEzn6I9UqR11Kwf22iKbNpYrsmRB18aX/9ivc5cabcUiAT/wM+YIZ6SG9QO6a8kg==,
      }
    engines: { node: '>=18' }
    cpu: [x64]
    os: [android]

  '@esbuild/android-x64@0.27.0':
    resolution:
      {
        integrity: sha512-wurMkF1nmQajBO1+0CJmcN17U4BP6GqNSROP8t0X/Jiw2ltYGLHpEksp9MpoBqkrFR3kv2/te6Sha26k3+yZ9Q==,
      }
    engines: { node: '>=18' }
    cpu: [x64]
    os: [android]

  '@esbuild/darwin-arm64@0.25.12':
    resolution:
      {
        integrity: sha512-N3zl+lxHCifgIlcMUP5016ESkeQjLj/959RxxNYIthIg+CQHInujFuXeWbWMgnTo4cp5XVHqFPmpyu9J65C1Yg==,
      }
    engines: { node: '>=18' }
    cpu: [arm64]
    os: [darwin]

  '@esbuild/darwin-arm64@0.27.0':
    resolution:
      {
        integrity: sha512-uJOQKYCcHhg07DL7i8MzjvS2LaP7W7Pn/7uA0B5S1EnqAirJtbyw4yC5jQ5qcFjHK9l6o/MX9QisBg12kNkdHg==,
      }
    engines: { node: '>=18' }
    cpu: [arm64]
    os: [darwin]

  '@esbuild/darwin-x64@0.25.12':
    resolution:
      {
        integrity: sha512-HQ9ka4Kx21qHXwtlTUVbKJOAnmG1ipXhdWTmNXiPzPfWKpXqASVcWdnf2bnL73wgjNrFXAa3yYvBSd9pzfEIpA==,
      }
    engines: { node: '>=18' }
    cpu: [x64]
    os: [darwin]

  '@esbuild/darwin-x64@0.27.0':
    resolution:
      {
        integrity: sha512-8mG6arH3yB/4ZXiEnXof5MK72dE6zM9cDvUcPtxhUZsDjESl9JipZYW60C3JGreKCEP+p8P/72r69m4AZGJd5g==,
      }
    engines: { node: '>=18' }
    cpu: [x64]
    os: [darwin]

  '@esbuild/freebsd-arm64@0.25.12':
    resolution:
      {
        integrity: sha512-gA0Bx759+7Jve03K1S0vkOu5Lg/85dou3EseOGUes8flVOGxbhDDh/iZaoek11Y8mtyKPGF3vP8XhnkDEAmzeg==,
      }
    engines: { node: '>=18' }
    cpu: [arm64]
    os: [freebsd]

  '@esbuild/freebsd-arm64@0.27.0':
    resolution:
      {
        integrity: sha512-9FHtyO988CwNMMOE3YIeci+UV+x5Zy8fI2qHNpsEtSF83YPBmE8UWmfYAQg6Ux7Gsmd4FejZqnEUZCMGaNQHQw==,
      }
    engines: { node: '>=18' }
    cpu: [arm64]
    os: [freebsd]

  '@esbuild/freebsd-x64@0.25.12':
    resolution:
      {
        integrity: sha512-TGbO26Yw2xsHzxtbVFGEXBFH0FRAP7gtcPE7P5yP7wGy7cXK2oO7RyOhL5NLiqTlBh47XhmIUXuGciXEqYFfBQ==,
      }
    engines: { node: '>=18' }
    cpu: [x64]
    os: [freebsd]

  '@esbuild/freebsd-x64@0.27.0':
    resolution:
      {
        integrity: sha512-zCMeMXI4HS/tXvJz8vWGexpZj2YVtRAihHLk1imZj4efx1BQzN76YFeKqlDr3bUWI26wHwLWPd3rwh6pe4EV7g==,
      }
    engines: { node: '>=18' }
    cpu: [x64]
    os: [freebsd]

  '@esbuild/linux-arm64@0.25.12':
    resolution:
      {
        integrity: sha512-8bwX7a8FghIgrupcxb4aUmYDLp8pX06rGh5HqDT7bB+8Rdells6mHvrFHHW2JAOPZUbnjUpKTLg6ECyzvas2AQ==,
      }
    engines: { node: '>=18' }
    cpu: [arm64]
    os: [linux]

  '@esbuild/linux-arm64@0.27.0':
    resolution:
      {
        integrity: sha512-AS18v0V+vZiLJyi/4LphvBE+OIX682Pu7ZYNsdUHyUKSoRwdnOsMf6FDekwoAFKej14WAkOef3zAORJgAtXnlQ==,
      }
    engines: { node: '>=18' }
    cpu: [arm64]
    os: [linux]

  '@esbuild/linux-arm@0.25.12':
    resolution:
      {
        integrity: sha512-lPDGyC1JPDou8kGcywY0YILzWlhhnRjdof3UlcoqYmS9El818LLfJJc3PXXgZHrHCAKs/Z2SeZtDJr5MrkxtOw==,
      }
    engines: { node: '>=18' }
    cpu: [arm]
    os: [linux]

  '@esbuild/linux-arm@0.27.0':
    resolution:
      {
        integrity: sha512-t76XLQDpxgmq2cNXKTVEB7O7YMb42atj2Re2Haf45HkaUpjM2J0UuJZDuaGbPbamzZ7bawyGFUkodL+zcE+jvQ==,
      }
    engines: { node: '>=18' }
    cpu: [arm]
    os: [linux]

  '@esbuild/linux-ia32@0.25.12':
    resolution:
      {
        integrity: sha512-0y9KrdVnbMM2/vG8KfU0byhUN+EFCny9+8g202gYqSSVMonbsCfLjUO+rCci7pM0WBEtz+oK/PIwHkzxkyharA==,
      }
    engines: { node: '>=18' }
    cpu: [ia32]
    os: [linux]

  '@esbuild/linux-ia32@0.27.0':
    resolution:
      {
        integrity: sha512-Mz1jxqm/kfgKkc/KLHC5qIujMvnnarD9ra1cEcrs7qshTUSksPihGrWHVG5+osAIQ68577Zpww7SGapmzSt4Nw==,
      }
    engines: { node: '>=18' }
    cpu: [ia32]
    os: [linux]

  '@esbuild/linux-loong64@0.25.12':
    resolution:
      {
        integrity: sha512-h///Lr5a9rib/v1GGqXVGzjL4TMvVTv+s1DPoxQdz7l/AYv6LDSxdIwzxkrPW438oUXiDtwM10o9PmwS/6Z0Ng==,
      }
    engines: { node: '>=18' }
    cpu: [loong64]
    os: [linux]

  '@esbuild/linux-loong64@0.27.0':
    resolution:
      {
        integrity: sha512-QbEREjdJeIreIAbdG2hLU1yXm1uu+LTdzoq1KCo4G4pFOLlvIspBm36QrQOar9LFduavoWX2msNFAAAY9j4BDg==,
      }
    engines: { node: '>=18' }
    cpu: [loong64]
    os: [linux]

  '@esbuild/linux-mips64el@0.25.12':
    resolution:
      {
        integrity: sha512-iyRrM1Pzy9GFMDLsXn1iHUm18nhKnNMWscjmp4+hpafcZjrr2WbT//d20xaGljXDBYHqRcl8HnxbX6uaA/eGVw==,
      }
    engines: { node: '>=18' }
    cpu: [mips64el]
    os: [linux]

  '@esbuild/linux-mips64el@0.27.0':
    resolution:
      {
        integrity: sha512-sJz3zRNe4tO2wxvDpH/HYJilb6+2YJxo/ZNbVdtFiKDufzWq4JmKAiHy9iGoLjAV7r/W32VgaHGkk35cUXlNOg==,
      }
    engines: { node: '>=18' }
    cpu: [mips64el]
    os: [linux]

  '@esbuild/linux-ppc64@0.25.12':
    resolution:
      {
        integrity: sha512-9meM/lRXxMi5PSUqEXRCtVjEZBGwB7P/D4yT8UG/mwIdze2aV4Vo6U5gD3+RsoHXKkHCfSxZKzmDssVlRj1QQA==,
      }
    engines: { node: '>=18' }
    cpu: [ppc64]
    os: [linux]

  '@esbuild/linux-ppc64@0.27.0':
    resolution:
      {
        integrity: sha512-z9N10FBD0DCS2dmSABDBb5TLAyF1/ydVb+N4pi88T45efQ/w4ohr/F/QYCkxDPnkhkp6AIpIcQKQ8F0ANoA2JA==,
      }
    engines: { node: '>=18' }
    cpu: [ppc64]
    os: [linux]

  '@esbuild/linux-riscv64@0.25.12':
    resolution:
      {
        integrity: sha512-Zr7KR4hgKUpWAwb1f3o5ygT04MzqVrGEGXGLnj15YQDJErYu/BGg+wmFlIDOdJp0PmB0lLvxFIOXZgFRrdjR0w==,
      }
    engines: { node: '>=18' }
    cpu: [riscv64]
    os: [linux]

  '@esbuild/linux-riscv64@0.27.0':
    resolution:
      {
        integrity: sha512-pQdyAIZ0BWIC5GyvVFn5awDiO14TkT/19FTmFcPdDec94KJ1uZcmFs21Fo8auMXzD4Tt+diXu1LW1gHus9fhFQ==,
      }
    engines: { node: '>=18' }
    cpu: [riscv64]
    os: [linux]

  '@esbuild/linux-s390x@0.25.12':
    resolution:
      {
        integrity: sha512-MsKncOcgTNvdtiISc/jZs/Zf8d0cl/t3gYWX8J9ubBnVOwlk65UIEEvgBORTiljloIWnBzLs4qhzPkJcitIzIg==,
      }
    engines: { node: '>=18' }
    cpu: [s390x]
    os: [linux]

  '@esbuild/linux-s390x@0.27.0':
    resolution:
      {
        integrity: sha512-hPlRWR4eIDDEci953RI1BLZitgi5uqcsjKMxwYfmi4LcwyWo2IcRP+lThVnKjNtk90pLS8nKdroXYOqW+QQH+w==,
      }
    engines: { node: '>=18' }
    cpu: [s390x]
    os: [linux]

  '@esbuild/linux-x64@0.25.12':
    resolution:
      {
        integrity: sha512-uqZMTLr/zR/ed4jIGnwSLkaHmPjOjJvnm6TVVitAa08SLS9Z0VM8wIRx7gWbJB5/J54YuIMInDquWyYvQLZkgw==,
      }
    engines: { node: '>=18' }
    cpu: [x64]
    os: [linux]

  '@esbuild/linux-x64@0.27.0':
    resolution:
      {
        integrity: sha512-1hBWx4OUJE2cab++aVZ7pObD6s+DK4mPGpemtnAORBvb5l/g5xFGk0vc0PjSkrDs0XaXj9yyob3d14XqvnQ4gw==,
      }
    engines: { node: '>=18' }
    cpu: [x64]
    os: [linux]

  '@esbuild/netbsd-arm64@0.25.12':
    resolution:
      {
        integrity: sha512-xXwcTq4GhRM7J9A8Gv5boanHhRa/Q9KLVmcyXHCTaM4wKfIpWkdXiMog/KsnxzJ0A1+nD+zoecuzqPmCRyBGjg==,
      }
    engines: { node: '>=18' }
    cpu: [arm64]
    os: [netbsd]

  '@esbuild/netbsd-arm64@0.27.0':
    resolution:
      {
        integrity: sha512-6m0sfQfxfQfy1qRuecMkJlf1cIzTOgyaeXaiVaaki8/v+WB+U4hc6ik15ZW6TAllRlg/WuQXxWj1jx6C+dfy3w==,
      }
    engines: { node: '>=18' }
    cpu: [arm64]
    os: [netbsd]

  '@esbuild/netbsd-x64@0.25.12':
    resolution:
      {
        integrity: sha512-Ld5pTlzPy3YwGec4OuHh1aCVCRvOXdH8DgRjfDy/oumVovmuSzWfnSJg+VtakB9Cm0gxNO9BzWkj6mtO1FMXkQ==,
      }
    engines: { node: '>=18' }
    cpu: [x64]
    os: [netbsd]

  '@esbuild/netbsd-x64@0.27.0':
    resolution:
      {
        integrity: sha512-xbbOdfn06FtcJ9d0ShxxvSn2iUsGd/lgPIO2V3VZIPDbEaIj1/3nBBe1AwuEZKXVXkMmpr6LUAgMkLD/4D2PPA==,
      }
    engines: { node: '>=18' }
    cpu: [x64]
    os: [netbsd]

  '@esbuild/openbsd-arm64@0.25.12':
    resolution:
      {
        integrity: sha512-fF96T6KsBo/pkQI950FARU9apGNTSlZGsv1jZBAlcLL1MLjLNIWPBkj5NlSz8aAzYKg+eNqknrUJ24QBybeR5A==,
      }
    engines: { node: '>=18' }
    cpu: [arm64]
    os: [openbsd]

  '@esbuild/openbsd-arm64@0.27.0':
    resolution:
      {
        integrity: sha512-fWgqR8uNbCQ/GGv0yhzttj6sU/9Z5/Sv/VGU3F5OuXK6J6SlriONKrQ7tNlwBrJZXRYk5jUhuWvF7GYzGguBZQ==,
      }
    engines: { node: '>=18' }
    cpu: [arm64]
    os: [openbsd]

  '@esbuild/openbsd-x64@0.25.12':
    resolution:
      {
        integrity: sha512-MZyXUkZHjQxUvzK7rN8DJ3SRmrVrke8ZyRusHlP+kuwqTcfWLyqMOE3sScPPyeIXN/mDJIfGXvcMqCgYKekoQw==,
      }
    engines: { node: '>=18' }
    cpu: [x64]
    os: [openbsd]

  '@esbuild/openbsd-x64@0.27.0':
    resolution:
      {
        integrity: sha512-aCwlRdSNMNxkGGqQajMUza6uXzR/U0dIl1QmLjPtRbLOx3Gy3otfFu/VjATy4yQzo9yFDGTxYDo1FfAD9oRD2A==,
      }
    engines: { node: '>=18' }
    cpu: [x64]
    os: [openbsd]

  '@esbuild/openharmony-arm64@0.25.12':
    resolution:
      {
        integrity: sha512-rm0YWsqUSRrjncSXGA7Zv78Nbnw4XL6/dzr20cyrQf7ZmRcsovpcRBdhD43Nuk3y7XIoW2OxMVvwuRvk9XdASg==,
      }
    engines: { node: '>=18' }
    cpu: [arm64]
    os: [openharmony]

  '@esbuild/openharmony-arm64@0.27.0':
    resolution:
      {
        integrity: sha512-nyvsBccxNAsNYz2jVFYwEGuRRomqZ149A39SHWk4hV0jWxKM0hjBPm3AmdxcbHiFLbBSwG6SbpIcUbXjgyECfA==,
      }
    engines: { node: '>=18' }
    cpu: [arm64]
    os: [openharmony]

  '@esbuild/sunos-x64@0.25.12':
    resolution:
      {
        integrity: sha512-3wGSCDyuTHQUzt0nV7bocDy72r2lI33QL3gkDNGkod22EsYl04sMf0qLb8luNKTOmgF/eDEDP5BFNwoBKH441w==,
      }
    engines: { node: '>=18' }
    cpu: [x64]
    os: [sunos]

  '@esbuild/sunos-x64@0.27.0':
    resolution:
      {
        integrity: sha512-Q1KY1iJafM+UX6CFEL+F4HRTgygmEW568YMqDA5UV97AuZSm21b7SXIrRJDwXWPzr8MGr75fUZPV67FdtMHlHA==,
      }
    engines: { node: '>=18' }
    cpu: [x64]
    os: [sunos]

  '@esbuild/win32-arm64@0.25.12':
    resolution:
      {
        integrity: sha512-rMmLrur64A7+DKlnSuwqUdRKyd3UE7oPJZmnljqEptesKM8wx9J8gx5u0+9Pq0fQQW8vqeKebwNXdfOyP+8Bsg==,
      }
    engines: { node: '>=18' }
    cpu: [arm64]
    os: [win32]

  '@esbuild/win32-arm64@0.27.0':
    resolution:
      {
        integrity: sha512-W1eyGNi6d+8kOmZIwi/EDjrL9nxQIQ0MiGqe/AWc6+IaHloxHSGoeRgDRKHFISThLmsewZ5nHFvGFWdBYlgKPg==,
      }
    engines: { node: '>=18' }
    cpu: [arm64]
    os: [win32]

  '@esbuild/win32-ia32@0.25.12':
    resolution:
      {
        integrity: sha512-HkqnmmBoCbCwxUKKNPBixiWDGCpQGVsrQfJoVGYLPT41XWF8lHuE5N6WhVia2n4o5QK5M4tYr21827fNhi4byQ==,
      }
    engines: { node: '>=18' }
    cpu: [ia32]
    os: [win32]

  '@esbuild/win32-ia32@0.27.0':
    resolution:
      {
        integrity: sha512-30z1aKL9h22kQhilnYkORFYt+3wp7yZsHWus+wSKAJR8JtdfI76LJ4SBdMsCopTR3z/ORqVu5L1vtnHZWVj4cQ==,
      }
    engines: { node: '>=18' }
    cpu: [ia32]
    os: [win32]

  '@esbuild/win32-x64@0.25.12':
    resolution:
      {
        integrity: sha512-alJC0uCZpTFrSL0CCDjcgleBXPnCrEAhTBILpeAp7M/OFgoqtAetfBzX0xM00MUsVVPpVjlPuMbREqnZCXaTnA==,
      }
    engines: { node: '>=18' }
    cpu: [x64]
    os: [win32]

  '@esbuild/win32-x64@0.27.0':
    resolution:
      {
        integrity: sha512-aIitBcjQeyOhMTImhLZmtxfdOcuNRpwlPNmlFKPcHQYPhEssw75Cl1TSXJXpMkzaua9FUetx/4OQKq7eJul5Cg==,
      }
    engines: { node: '>=18' }
    cpu: [x64]
    os: [win32]

  '@hono/mcp@0.1.5':
    resolution:
      {
        integrity: sha512-q6Yurx9VUwVEpqnwVXtzIYaq4kgQgWWq9lYLM7NFS2W0sg1RzL+RdKh6jO4/dGyvBLKrahPd2v+NC6rr0XWBvQ==,
      }
    peerDependencies:
      '@modelcontextprotocol/sdk': ^1.12.0
      hono: '>=4.0.0'

  '@inquirer/ansi@1.0.2':
    resolution:
      {
        integrity: sha512-S8qNSZiYzFd0wAcyG5AXCvUHC5Sr7xpZ9wZ2py9XR88jUz8wooStVx5M6dRzczbBWjic9NP7+rY0Xi7qqK/aMQ==,
      }
    engines: { node: '>=18' }

  '@inquirer/confirm@5.1.21':
    resolution:
      {
        integrity: sha512-KR8edRkIsUayMXV+o3Gv+q4jlhENF9nMYUZs9PA2HzrXeHI8M5uDag70U7RJn9yyiMZSbtF5/UexBtAVtZGSbQ==,
      }
    engines: { node: '>=18' }
    peerDependencies:
      '@types/node': '>=18'
    peerDependenciesMeta:
      '@types/node':
        optional: true

  '@inquirer/core@10.3.2':
    resolution:
      {
        integrity: sha512-43RTuEbfP8MbKzedNqBrlhhNKVwoK//vUFNW3Q3vZ88BLcrs4kYpGg+B2mm5p2K/HfygoCxuKwJJiv8PbGmE0A==,
      }
    engines: { node: '>=18' }
    peerDependencies:
      '@types/node': '>=18'
    peerDependenciesMeta:
      '@types/node':
        optional: true

  '@inquirer/figures@1.0.15':
    resolution:
      {
        integrity: sha512-t2IEY+unGHOzAaVM5Xx6DEWKeXlDDcNPeDyUpsRc6CUhBfU3VQOEl+Vssh7VNp1dR8MdUJBWhuObjXCsVpjN5g==,
      }
    engines: { node: '>=18' }

  '@inquirer/type@3.0.10':
    resolution:
      {
        integrity: sha512-BvziSRxfz5Ov8ch0z/n3oijRSEcEsHnhggm4xFZe93DHcUCTlutlq9Ox4SVENAfcRD22UQq7T/atg9Wr3k09eA==,
      }
    engines: { node: '>=18' }
    peerDependencies:
      '@types/node': '>=18'
    peerDependenciesMeta:
      '@types/node':
        optional: true

  '@jridgewell/gen-mapping@0.3.13':
    resolution:
      {
        integrity: sha512-2kkt/7niJ6MgEPxF0bYdQ6etZaA+fQvDcLKckhy1yIQOzaoKjBBjSj63/aLVjYE3qhRt5dvM+uUyfCg6UKCBbA==,
      }

  '@jridgewell/remapping@2.3.5':
    resolution:
      {
        integrity: sha512-LI9u/+laYG4Ds1TDKSJW2YPrIlcVYOwi2fUC6xB43lueCjgxV4lffOCZCtYFiH6TNOX+tQKXx97T4IKHbhyHEQ==,
      }

  '@jridgewell/resolve-uri@3.1.2':
    resolution:
      {
        integrity: sha512-bRISgCIjP20/tbWSPWMEi54QVPRZExkuD9lJL+UIxUKtwVJA8wW1Trb1jMs1RFXo1CBTNZ/5hpC9QvmKWdopKw==,
      }
    engines: { node: '>=6.0.0' }

  '@jridgewell/sourcemap-codec@1.5.5':
    resolution:
      {
        integrity: sha512-cYQ9310grqxueWbl+WuIUIaiUaDcj7WOq5fVhEljNVgRfOUhY9fy2zTvfoqWsnebh8Sl70VScFbICvJnLKB0Og==,
      }

  '@jridgewell/trace-mapping@0.3.31':
    resolution:
      {
        integrity: sha512-zzNR+SdQSDJzc8joaeP8QQoCQr8NuYx2dIIytl1QeBEZHJ9uW6hebsrYgbz8hJwUQao3TWCMtmfV8Nu1twOLAw==,
      }

  '@modelcontextprotocol/sdk@1.24.3':
    resolution:
      {
        integrity: sha512-YgSHW29fuzKKAHTGe9zjNoo+yF8KaQPzDC2W9Pv41E7/57IfY+AMGJ/aDFlgTLcVVELoggKE4syABCE75u3NCw==,
      }
    engines: { node: '>=18' }
    peerDependencies:
      '@cfworker/json-schema': ^4.1.1
      zod: ^3.25 || ^4.0
    peerDependenciesMeta:
      '@cfworker/json-schema':
        optional: true

  '@mswjs/interceptors@0.40.0':
    resolution:
      {
        integrity: sha512-EFd6cVbHsgLa6wa4RljGj6Wk75qoHxUSyc5asLyyPSyuhIcdS2Q3Phw6ImS1q+CkALthJRShiYfKANcQMuMqsQ==,
      }
    engines: { node: '>=18' }

  '@napi-rs/wasm-runtime@1.1.0':
    resolution:
      {
        integrity: sha512-Fq6DJW+Bb5jaWE69/qOE0D1TUN9+6uWhCeZpdnSBk14pjLcCWR7Q8n49PTSPHazM37JqrsdpEthXy2xn6jWWiA==,
      }

  '@nodelib/fs.scandir@2.1.5':
    resolution:
      {
        integrity: sha512-vq24Bq3ym5HEQm2NKCr3yXDwjc7vTsEThRDnkp2DK9p1uqLR+DHurm/NOTo0KG7HYHU7eppKZj3MyqYuMBf62g==,
      }
    engines: { node: '>= 8' }

  '@nodelib/fs.stat@2.0.5':
    resolution:
      {
        integrity: sha512-RkhPPp2zrqDAQA/2jNhnztcPAlv64XdhIp7a7454A5ovI7Bukxgt7MX7udwAu3zg1DcpPU0rz3VV1SeaqvY4+A==,
      }
    engines: { node: '>= 8' }

  '@nodelib/fs.walk@1.2.8':
    resolution:
      {
        integrity: sha512-oGB+UxlgWcgQkgwo8GcEGwemoTFt3FIO9ababBmaGwXIoBKZ+GTy0pP185beGg7Llih/NSHSV2XAs1lnznocSg==,
      }
    engines: { node: '>= 8' }

  '@open-draft/deferred-promise@2.2.0':
    resolution:
      {
        integrity: sha512-CecwLWx3rhxVQF6V4bAgPS5t+So2sTbPgAzafKkVizyi7tlwpcFpdFqq+wqF2OwNBmqFuu6tOyouTuxgpMfzmA==,
      }

  '@open-draft/logger@0.3.0':
    resolution:
      {
        integrity: sha512-X2g45fzhxH238HKO4xbSr7+wBS8Fvw6ixhTDuvLd5mqh6bJJCFAPwU9mPDxbcrRtfxv4u5IHCEH77BmxvXmmxQ==,
      }

  '@open-draft/until@2.1.0':
    resolution:
      {
        integrity: sha512-U69T3ItWHvLwGg5eJ0n3I62nWuE6ilHlmz7zM0npLBRvPRd7e6NYmg54vvRtP5mZG7kZqZCFVdsTWo7BPtBujg==,
      }

  '@opentelemetry/api@1.9.0':
    resolution:
      {
        integrity: sha512-3giAOQvZiH5F9bMlMiv8+GSPMeqg0dbaeo58/0SlA9sxSqZhnUtxzX9/2FzyhS9sWQf5S0GJE0AKBrFqjpeYcg==,
      }
    engines: { node: '>=8.0.0' }

  '@orama/orama@3.1.16':
    resolution:
      {
        integrity: sha512-scSmQBD8eANlMUOglxHrN1JdSW8tDghsPuS83otqealBiIeMukCQMOf/wc0JJjDXomqwNdEQFLXLGHrU6PGxuA==,
      }
    engines: { node: '>= 20.0.0' }

  '@oxc-project/types@0.101.0':
    resolution:
      {
        integrity: sha512-nuFhqlUzJX+gVIPPfuE6xurd4lST3mdcWOhyK/rZO0B9XWMKm79SuszIQEnSMmmDhq1DC8WWVYGVd+6F93o1gQ==,
      }

  '@oxc-resolver/binding-android-arm-eabi@11.15.0':
    resolution:
      {
        integrity: sha512-Q+lWuFfq7whNelNJIP1dhXaVz4zO9Tu77GcQHyxDWh3MaCoO2Bisphgzmsh4ZoUe2zIchQh6OvQL99GlWHg9Tw==,
      }
    cpu: [arm]
    os: [android]

  '@oxc-resolver/binding-android-arm64@11.15.0':
    resolution:
      {
        integrity: sha512-vbdBttesHR0W1oJaxgWVTboyMUuu+VnPsHXJ6jrXf4czELzB6GIg5DrmlyhAmFBhjwov+yJH/DfTnHS+2sDgOw==,
      }
    cpu: [arm64]
    os: [android]

  '@oxc-resolver/binding-darwin-arm64@11.15.0':
    resolution:
      {
        integrity: sha512-R67lsOe1UzNjqVBCwCZX1rlItTsj/cVtBw4Uy19CvTicqEWvwaTn8t34zLD75LQwDDPCY3C8n7NbD+LIdw+ZoA==,
      }
    cpu: [arm64]
    os: [darwin]

  '@oxc-resolver/binding-darwin-x64@11.15.0':
    resolution:
      {
        integrity: sha512-77mya5F8WV0EtCxI0MlVZcqkYlaQpfNwl/tZlfg4jRsoLpFbaTeWv75hFm6TE84WULVlJtSgvf7DhoWBxp9+ZQ==,
      }
    cpu: [x64]
    os: [darwin]

  '@oxc-resolver/binding-freebsd-x64@11.15.0':
    resolution:
      {
        integrity: sha512-X1Sz7m5PC+6D3KWIDXMUtux+0Imj6HfHGdBStSvgdI60OravzI1t83eyn6eN0LPTrynuPrUgjk7tOnOsBzSWHw==,
      }
    cpu: [x64]
    os: [freebsd]

  '@oxc-resolver/binding-linux-arm-gnueabihf@11.15.0':
    resolution:
      {
        integrity: sha512-L1x/wCaIRre+18I4cH/lTqSAymlV0k4HqfSYNNuI9oeL28Ks86lI6O5VfYL6sxxWYgjuWB98gNGo7tq7d4GarQ==,
      }
    cpu: [arm]
    os: [linux]

  '@oxc-resolver/binding-linux-arm-musleabihf@11.15.0':
    resolution:
      {
        integrity: sha512-abGXd/zMGa0tH8nKlAXdOnRy4G7jZmkU0J85kMKWns161bxIgGn/j7zxqh3DKEW98wAzzU9GofZMJ0P5YCVPVw==,
      }
    cpu: [arm]
    os: [linux]

  '@oxc-resolver/binding-linux-arm64-gnu@11.15.0':
    resolution:
      {
        integrity: sha512-SVjjjtMW66Mza76PBGJLqB0KKyFTBnxmtDXLJPbL6ZPGSctcXVmujz7/WAc0rb9m2oV0cHQTtVjnq6orQnI/jg==,
      }
    cpu: [arm64]
    os: [linux]
    libc: [glibc]

  '@oxc-resolver/binding-linux-arm64-musl@11.15.0':
    resolution:
      {
        integrity: sha512-JDv2/AycPF2qgzEiDeMJCcSzKNDm3KxNg0KKWipoKEMDFqfM7LxNwwSVyAOGmrYlE4l3dg290hOMsr9xG7jv9g==,
      }
    cpu: [arm64]
    os: [linux]
    libc: [musl]

  '@oxc-resolver/binding-linux-ppc64-gnu@11.15.0':
    resolution:
      {
        integrity: sha512-zbu9FhvBLW4KJxo7ElFvZWbSt4vP685Qc/Gyk/Ns3g2gR9qh2qWXouH8PWySy+Ko/qJ42+HJCLg+ZNcxikERfg==,
      }
    cpu: [ppc64]
    os: [linux]
    libc: [glibc]

  '@oxc-resolver/binding-linux-riscv64-gnu@11.15.0':
    resolution:
      {
        integrity: sha512-Kfleehe6B09C2qCnyIU01xLFqFXCHI4ylzkicfX/89j+gNHh9xyNdpEvit88Kq6i5tTGdavVnM6DQfOE2qNtlg==,
      }
    cpu: [riscv64]
    os: [linux]
    libc: [glibc]

  '@oxc-resolver/binding-linux-riscv64-musl@11.15.0':
    resolution:
      {
        integrity: sha512-J7LPiEt27Tpm8P+qURDwNc8q45+n+mWgyys4/V6r5A8v5gDentHRGUx3iVk5NxdKhgoGulrzQocPTZVosq25Eg==,
      }
    cpu: [riscv64]
    os: [linux]
    libc: [musl]

  '@oxc-resolver/binding-linux-s390x-gnu@11.15.0':
    resolution:
      {
        integrity: sha512-+8/d2tAScPjVJNyqa7GPGnqleTB/XW9dZJQ2D/oIM3wpH3TG+DaFEXBbk4QFJ9K9AUGBhvQvWU2mQyhK/yYn3Q==,
      }
    cpu: [s390x]
    os: [linux]
    libc: [glibc]

  '@oxc-resolver/binding-linux-x64-gnu@11.15.0':
    resolution:
      {
        integrity: sha512-xtvSzH7Nr5MCZI2FKImmOdTl9kzuQ51RPyLh451tvD2qnkg3BaqI9Ox78bTk57YJhlXPuxWSOL5aZhKAc9J6qg==,
      }
    cpu: [x64]
    os: [linux]
    libc: [glibc]

  '@oxc-resolver/binding-linux-x64-musl@11.15.0':
    resolution:
      {
        integrity: sha512-14YL1zuXj06+/tqsuUZuzL0T425WA/I4nSVN1kBXeC5WHxem6lQ+2HGvG+crjeJEqHgZUT62YIgj88W+8E7eyg==,
      }
    cpu: [x64]
    os: [linux]
    libc: [musl]

  '@oxc-resolver/binding-openharmony-arm64@11.15.0':
    resolution:
      {
        integrity: sha512-/7Qli+1Wk93coxnrQaU8ySlICYN8HsgyIrzqjgIkQEpI//9eUeaeIHZptNl2fMvBGeXa7k2QgLbRNaBRgpnvMw==,
      }
    cpu: [arm64]
    os: [openharmony]

  '@oxc-resolver/binding-wasm32-wasi@11.15.0':
    resolution:
      {
        integrity: sha512-q5rn2eIMQLuc/AVGR2rQKb2EVlgreATGG8xXg8f4XbbYCVgpxaq+dgMbiPStyNywW1MH8VU2T09UEm30UtOQvg==,
      }
    engines: { node: '>=14.0.0' }
    cpu: [wasm32]

  '@oxc-resolver/binding-win32-arm64-msvc@11.15.0':
    resolution:
      {
        integrity: sha512-yCAh2RWjU/8wWTxQDgGPgzV9QBv0/Ojb5ej1c/58iOjyTuy/J1ZQtYi2SpULjKmwIxLJdTiCHpMilauWimE31w==,
      }
    cpu: [arm64]
    os: [win32]

  '@oxc-resolver/binding-win32-ia32-msvc@11.15.0':
    resolution:
      {
        integrity: sha512-lmXKb6lvA6M6QIbtYfgjd+AryJqExZVSY2bfECC18OPu7Lv1mHFF171Mai5l9hG3r4IhHPPIwT10EHoilSCYeA==,
      }
    cpu: [ia32]
    os: [win32]

  '@oxc-resolver/binding-win32-x64-msvc@11.15.0':
    resolution:
      {
        integrity: sha512-HZsfne0s/tGOcJK9ZdTGxsNU2P/dH0Shf0jqrPvsC6wX0Wk+6AyhSpHFLQCnLOuFQiHHU0ePfM8iYsoJb5hHpQ==,
      }
    cpu: [x64]
    os: [win32]

  '@oxfmt/darwin-arm64@0.17.0':
    resolution:
      {
        integrity: sha512-OMv0tOb+xiwSZKjYbM6TwMSP5QwFJlBGQmEsk98QJ30sHhdyC//0UvGKuR0KZuzZW4E0+k0rHDmos1Z5DmBEkA==,
      }
    cpu: [arm64]
    os: [darwin]

  '@oxfmt/darwin-x64@0.17.0':
    resolution:
      {
        integrity: sha512-trzidyzryKIdL/cLCYU9IwprgJegVBUrz1rqzOMe5is+qdgH/RxTCvhYUNFzxRHpil3g4QUYd2Ja831tc5Nehg==,
      }
    cpu: [x64]
    os: [darwin]

  '@oxfmt/linux-arm64-gnu@0.17.0':
    resolution:
      {
        integrity: sha512-KlwzidgvHznbUaaglZT1goTS30osTV553pfbKve9B1PyTDkluNDfm/polOaf3SVLN7wL/NNLFZRMupvJ1eJXAw==,
      }
    cpu: [arm64]
    os: [linux]
    libc: [glibc]

  '@oxfmt/linux-arm64-musl@0.17.0':
    resolution:
      {
        integrity: sha512-+tbYJTocF4BNLaQQbc/xrBWTNgiU6zmYeF4NvRDxuuQjDOnmUZPn0EED3PZBRJyg4/YllhplHDo8x+gfcb9G3A==,
      }
    cpu: [arm64]
    os: [linux]
    libc: [musl]

  '@oxfmt/linux-x64-gnu@0.17.0':
    resolution:
      {
        integrity: sha512-pEmv7zJIw2HpnA4Tn1xrfJNGi2wOH2+usT14Pkvf/c5DdB+pOir6k/5jzfe70+V3nEtmtV9Lm+spndN/y6+X7A==,
      }
    cpu: [x64]
    os: [linux]
    libc: [glibc]

  '@oxfmt/linux-x64-musl@0.17.0':
    resolution:
      {
        integrity: sha512-+DrFSCZWyFdtEAWR5xIBTV8GX0RA9iB+y7ZlJPRAXrNG8TdBY9vc7/MIGolIgrkMPK4mGMn07YG/qEyPY+iKaw==,
      }
    cpu: [x64]
    os: [linux]
    libc: [musl]

  '@oxfmt/win32-arm64@0.17.0':
    resolution:
      {
        integrity: sha512-FoUZRR7mVpTYIaY/qz2BYwzqMnL+HsUxmMWAIy6nl29UEkDgxNygULJ4rIGY4/Axne41fhtldLrSGBOpwNm3jA==,
      }
    cpu: [arm64]
    os: [win32]

  '@oxfmt/win32-x64@0.17.0':
    resolution:
      {
        integrity: sha512-fBIcUpHmCwf3leWlo0cYwLb9Pd2mzxQlZYJX9dD9nylPvsxOnsy9fmsaflpj34O0JbQJN3Y0SRkoaCcHHlxFww==,
      }
    cpu: [x64]
    os: [win32]

  '@oxlint-tsgolint/darwin-arm64@0.8.4':
    resolution:
      {
        integrity: sha512-aygL+K1tOIDXkGncB8q6DbwQjK6CD81sfsUNmhQUcYNNgpOAc88BWyCR3Si8/nlu4sQOdydmfjeVJqJsHaQUxQ==,
      }
    cpu: [arm64]
    os: [darwin]

  '@oxlint-tsgolint/darwin-x64@0.8.4':
    resolution:
      {
        integrity: sha512-rc4iOtwir3eK+f4eh8EzYyVvtwNlkIP+7WkVfkFydNJ1wzzrAZvn2TT1C9U6vcFaaDp2aDM3jie3ZwmMghQxbA==,
      }
    cpu: [x64]
    os: [darwin]

  '@oxlint-tsgolint/linux-arm64@0.8.4':
    resolution:
      {
        integrity: sha512-Wbdr640YAG7++2GAeHGDDijA69XwC3xQRp4hgaz6wR+JK6VWXQpeaHKW8v9axNLH9AVlnjUbEpZSh2MPkOpF3Q==,
      }
    cpu: [arm64]
    os: [linux]

  '@oxlint-tsgolint/linux-x64@0.8.4':
    resolution:
      {
        integrity: sha512-nWg57xz4xA++COoEb26RnwiMOOA+wfzipOSfqz/xSCwEXQDKryXfYMl7no7a3MsneHP2f4/JbOrDHbYishm3rw==,
      }
    cpu: [x64]
    os: [linux]

  '@oxlint-tsgolint/win32-arm64@0.8.4':
    resolution:
      {
        integrity: sha512-LwRTv/30zlms4BaJrfW+ZnihdIvOku0Rrdo0FfMwSt7HlYfZdoB1yibTkC8yLfRlnbxyR0d57AQPjRasKAgyyQ==,
      }
    cpu: [arm64]
    os: [win32]

  '@oxlint-tsgolint/win32-x64@0.8.4':
    resolution:
      {
        integrity: sha512-jg2OezQ4Wwe+B3bOAUWH3CQdu/r5XtYwG/mwmgueL4KLmbJyO47w40hjBESHHgD8057BuHhJrf7lZpZN80bdzw==,
      }
    cpu: [x64]
    os: [win32]

  '@oxlint/darwin-arm64@1.32.0':
    resolution:
      {
        integrity: sha512-yrqPmZYu5Qb+49h0P5EXVIq8VxYkDDM6ZQrWzlh16+UGFcD8HOXs4oF3g9RyfaoAbShLCXooSQsM/Ifwx8E/eQ==,
      }
    cpu: [arm64]
    os: [darwin]

  '@oxlint/darwin-x64@1.32.0':
    resolution:
      {
        integrity: sha512-pQRZrJG/2nAKc3IuocFbaFFbTDlQsjz2WfivRsMn0hw65EEsSuM84WMFMiAfLpTGyTICeUtHZLHlrM5lzVr36A==,
      }
    cpu: [x64]
    os: [darwin]

  '@oxlint/linux-arm64-gnu@1.32.0':
    resolution:
      {
        integrity: sha512-tyomSmU2DzwcTmbaWFmStHgVfRmJDDvqcIvcw4fRB1YlL2Qg/XaM4NJ0m2bdTap38gxD5FSxSgCo0DkQ8GTolg==,
      }
    cpu: [arm64]
    os: [linux]
    libc: [glibc]

  '@oxlint/linux-arm64-musl@1.32.0':
    resolution:
      {
        integrity: sha512-0W46dRMaf71OGE4+Rd+GHfS1uF/UODl5Mef6871pMhN7opPGfTI2fKJxh9VzRhXeSYXW/Z1EuCq9yCfmIJq+5Q==,
      }
    cpu: [arm64]
    os: [linux]
    libc: [musl]

  '@oxlint/linux-x64-gnu@1.32.0':
    resolution:
      {
        integrity: sha512-5+6myVCBOMvM62rDB9T3CARXUvIwhGqte6E+HoKRwYaqsxGUZ4bh3pItSgSFwHjLGPrvADS11qJUkk39eQQBzQ==,
      }
    cpu: [x64]
    os: [linux]
    libc: [glibc]

  '@oxlint/linux-x64-musl@1.32.0':
    resolution:
      {
        integrity: sha512-qwQlwYYgVIC6ScjpUwiKKNyVdUlJckrfwPVpIjC9mvglIQeIjKuuyaDxUZWIOc/rEzeCV/tW6tcbehLkfEzqsw==,
      }
    cpu: [x64]
    os: [linux]
    libc: [musl]

  '@oxlint/win32-arm64@1.32.0':
    resolution:
      {
        integrity: sha512-7qYZF9CiXGtdv8Z/fBkgB5idD2Zokht67I5DKWH0fZS/2R232sDqW2JpWVkXltk0+9yFvmvJ0ouJgQRl9M3S2g==,
      }
    cpu: [arm64]
    os: [win32]

  '@oxlint/win32-x64@1.32.0':
    resolution:
      {
        integrity: sha512-XW1xqCj34MEGJlHteqasTZ/LmBrwYIgluhNW0aP+XWkn90+stKAq3W/40dvJKbMK9F7o09LPCuMVtUW7FIUuiA==,
      }
    cpu: [x64]
    os: [win32]

  '@publint/pack@0.1.2':
    resolution:
      {
        integrity: sha512-S+9ANAvUmjutrshV4jZjaiG8XQyuJIZ8a4utWmN/vW1sgQ9IfBnPndwkmQYw53QmouOIytT874u65HEmu6H5jw==,
      }
    engines: { node: '>=18' }

  '@quansync/fs@1.0.0':
    resolution:
      {
        integrity: sha512-4TJ3DFtlf1L5LDMaM6CanJ/0lckGNtJcMjQ1NAV6zDmA0tEHKZtxNKin8EgPaVX1YzljbxckyT2tJrpQKAtngQ==,
      }

  '@rolldown/binding-android-arm64@1.0.0-beta.53':
    resolution:
      {
        integrity: sha512-Ok9V8o7o6YfSdTTYA/uHH30r3YtOxLD6G3wih/U9DO0ucBBFq8WPt/DslU53OgfteLRHITZny9N/qCUxMf9kjQ==,
      }
    engines: { node: ^20.19.0 || >=22.12.0 }
    cpu: [arm64]
    os: [android]

  '@rolldown/binding-darwin-arm64@1.0.0-beta.53':
    resolution:
      {
        integrity: sha512-yIsKqMz0CtRnVa6x3Pa+mzTihr4Ty+Z6HfPbZ7RVbk1Uxnco4+CUn7Qbm/5SBol1JD/7nvY8rphAgyAi7Lj6Vg==,
      }
    engines: { node: ^20.19.0 || >=22.12.0 }
    cpu: [arm64]
    os: [darwin]

  '@rolldown/binding-darwin-x64@1.0.0-beta.53':
    resolution:
      {
        integrity: sha512-GTXe+mxsCGUnJOFMhfGWmefP7Q9TpYUseHvhAhr21nCTgdS8jPsvirb0tJwM3lN0/u/cg7bpFNa16fQrjKrCjQ==,
      }
    engines: { node: ^20.19.0 || >=22.12.0 }
    cpu: [x64]
    os: [darwin]

  '@rolldown/binding-freebsd-x64@1.0.0-beta.53':
    resolution:
      {
        integrity: sha512-9Tmp7bBvKqyDkMcL4e089pH3RsjD3SUungjmqWtyhNOxoQMh0fSmINTyYV8KXtE+JkxYMPWvnEt+/mfpVCkk8w==,
      }
    engines: { node: ^20.19.0 || >=22.12.0 }
    cpu: [x64]
    os: [freebsd]

  '@rolldown/binding-linux-arm-gnueabihf@1.0.0-beta.53':
    resolution:
      {
        integrity: sha512-a1y5fiB0iovuzdbjUxa7+Zcvgv+mTmlGGC4XydVIsyl48eoxgaYkA3l9079hyTyhECsPq+mbr0gVQsFU11OJAQ==,
      }
    engines: { node: ^20.19.0 || >=22.12.0 }
    cpu: [arm]
    os: [linux]

  '@rolldown/binding-linux-arm64-gnu@1.0.0-beta.53':
    resolution:
      {
        integrity: sha512-bpIGX+ov9PhJYV+wHNXl9rzq4F0QvILiURn0y0oepbQx+7stmQsKA0DhPGwmhfvF856wq+gbM8L92SAa/CBcLg==,
      }
    engines: { node: ^20.19.0 || >=22.12.0 }
    cpu: [arm64]
    os: [linux]
    libc: [glibc]

  '@rolldown/binding-linux-arm64-musl@1.0.0-beta.53':
    resolution:
      {
        integrity: sha512-bGe5EBB8FVjHBR1mOLOPEFg1Lp3//7geqWkU5NIhxe+yH0W8FVrQ6WRYOap4SUTKdklD/dC4qPLREkMMQ855FA==,
      }
    engines: { node: ^20.19.0 || >=22.12.0 }
    cpu: [arm64]
    os: [linux]
    libc: [musl]

  '@rolldown/binding-linux-x64-gnu@1.0.0-beta.53':
    resolution:
      {
        integrity: sha512-qL+63WKVQs1CMvFedlPt0U9PiEKJOAL/bsHMKUDS6Vp2Q+YAv/QLPu8rcvkfIMvQ0FPU2WL0aX4eWwF6e/GAnA==,
      }
    engines: { node: ^20.19.0 || >=22.12.0 }
    cpu: [x64]
    os: [linux]
    libc: [glibc]

  '@rolldown/binding-linux-x64-musl@1.0.0-beta.53':
    resolution:
      {
        integrity: sha512-VGl9JIGjoJh3H8Mb+7xnVqODajBmrdOOb9lxWXdcmxyI+zjB2sux69br0hZJDTyLJfvBoYm439zPACYbCjGRmw==,
      }
    engines: { node: ^20.19.0 || >=22.12.0 }
    cpu: [x64]
    os: [linux]
    libc: [musl]

  '@rolldown/binding-openharmony-arm64@1.0.0-beta.53':
    resolution:
      {
        integrity: sha512-B4iIserJXuSnNzA5xBLFUIjTfhNy7d9sq4FUMQY3GhQWGVhS2RWWzzDnkSU6MUt7/aHUrep0CdQfXUJI9D3W7A==,
      }
    engines: { node: ^20.19.0 || >=22.12.0 }
    cpu: [arm64]
    os: [openharmony]

  '@rolldown/binding-wasm32-wasi@1.0.0-beta.53':
    resolution:
      {
        integrity: sha512-BUjAEgpABEJXilGq/BPh7jeU3WAJ5o15c1ZEgHaDWSz3LB881LQZnbNJHmUiM4d1JQWMYYyR1Y490IBHi2FPJg==,
      }
    engines: { node: '>=14.0.0' }
    cpu: [wasm32]

  '@rolldown/binding-win32-arm64-msvc@1.0.0-beta.53':
    resolution:
      {
        integrity: sha512-s27uU7tpCWSjHBnxyVXHt3rMrQdJq5MHNv3BzsewCIroIw3DJFjMH1dzCPPMUFxnh1r52Nf9IJ/eWp6LDoyGcw==,
      }
    engines: { node: ^20.19.0 || >=22.12.0 }
    cpu: [arm64]
    os: [win32]

  '@rolldown/binding-win32-x64-msvc@1.0.0-beta.53':
    resolution:
      {
        integrity: sha512-cjWL/USPJ1g0en2htb4ssMjIycc36RvdQAx1WlXnS6DpULswiUTVXPDesTifSKYSyvx24E0YqQkEm0K/M2Z/AA==,
      }
    engines: { node: ^20.19.0 || >=22.12.0 }
    cpu: [x64]
    os: [win32]

  '@rolldown/pluginutils@1.0.0-beta.53':
    resolution:
      {
        integrity: sha512-vENRlFU4YbrwVqNDZ7fLvy+JR1CRkyr01jhSiDpE1u6py3OMzQfztQU2jxykW3ALNxO4kSlqIDeYyD0Y9RcQeQ==,
      }

  '@rollup/rollup-android-arm-eabi@4.53.3':
    resolution:
      {
        integrity: sha512-mRSi+4cBjrRLoaal2PnqH82Wqyb+d3HsPUN/W+WslCXsZsyHa9ZeQQX/pQsZaVIWDkPcpV6jJ+3KLbTbgnwv8w==,
      }
    cpu: [arm]
    os: [android]

  '@rollup/rollup-android-arm64@4.53.3':
    resolution:
      {
        integrity: sha512-CbDGaMpdE9sh7sCmTrTUyllhrg65t6SwhjlMJsLr+J8YjFuPmCEjbBSx4Z/e4SmDyH3aB5hGaJUP2ltV/vcs4w==,
      }
    cpu: [arm64]
    os: [android]

  '@rollup/rollup-darwin-arm64@4.53.3':
    resolution:
      {
        integrity: sha512-Nr7SlQeqIBpOV6BHHGZgYBuSdanCXuw09hon14MGOLGmXAFYjx1wNvquVPmpZnl0tLjg25dEdr4IQ6GgyToCUA==,
      }
    cpu: [arm64]
    os: [darwin]

  '@rollup/rollup-darwin-x64@4.53.3':
    resolution:
      {
        integrity: sha512-DZ8N4CSNfl965CmPktJ8oBnfYr3F8dTTNBQkRlffnUarJ2ohudQD17sZBa097J8xhQ26AwhHJ5mvUyQW8ddTsQ==,
      }
    cpu: [x64]
    os: [darwin]

  '@rollup/rollup-freebsd-arm64@4.53.3':
    resolution:
      {
        integrity: sha512-yMTrCrK92aGyi7GuDNtGn2sNW+Gdb4vErx4t3Gv/Tr+1zRb8ax4z8GWVRfr3Jw8zJWvpGHNpss3vVlbF58DZ4w==,
      }
    cpu: [arm64]
    os: [freebsd]

  '@rollup/rollup-freebsd-x64@4.53.3':
    resolution:
      {
        integrity: sha512-lMfF8X7QhdQzseM6XaX0vbno2m3hlyZFhwcndRMw8fbAGUGL3WFMBdK0hbUBIUYcEcMhVLr1SIamDeuLBnXS+Q==,
      }
    cpu: [x64]
    os: [freebsd]

  '@rollup/rollup-linux-arm-gnueabihf@4.53.3':
    resolution:
      {
        integrity: sha512-k9oD15soC/Ln6d2Wv/JOFPzZXIAIFLp6B+i14KhxAfnq76ajt0EhYc5YPeX6W1xJkAdItcVT+JhKl1QZh44/qw==,
      }
    cpu: [arm]
    os: [linux]
    libc: [glibc]

  '@rollup/rollup-linux-arm-musleabihf@4.53.3':
    resolution:
      {
        integrity: sha512-vTNlKq+N6CK/8UktsrFuc+/7NlEYVxgaEgRXVUVK258Z5ymho29skzW1sutgYjqNnquGwVUObAaxae8rZ6YMhg==,
      }
    cpu: [arm]
    os: [linux]
    libc: [musl]

  '@rollup/rollup-linux-arm64-gnu@4.53.3':
    resolution:
      {
        integrity: sha512-RGrFLWgMhSxRs/EWJMIFM1O5Mzuz3Xy3/mnxJp/5cVhZ2XoCAxJnmNsEyeMJtpK+wu0FJFWz+QF4mjCA7AUQ3w==,
      }
    cpu: [arm64]
    os: [linux]
    libc: [glibc]

  '@rollup/rollup-linux-arm64-musl@4.53.3':
    resolution:
      {
        integrity: sha512-kASyvfBEWYPEwe0Qv4nfu6pNkITLTb32p4yTgzFCocHnJLAHs+9LjUu9ONIhvfT/5lv4YS5muBHyuV84epBo/A==,
      }
    cpu: [arm64]
    os: [linux]
    libc: [musl]

  '@rollup/rollup-linux-loong64-gnu@4.53.3':
    resolution:
      {
        integrity: sha512-JiuKcp2teLJwQ7vkJ95EwESWkNRFJD7TQgYmCnrPtlu50b4XvT5MOmurWNrCj3IFdyjBQ5p9vnrX4JM6I8OE7g==,
      }
    cpu: [loong64]
    os: [linux]
    libc: [glibc]

  '@rollup/rollup-linux-ppc64-gnu@4.53.3':
    resolution:
      {
        integrity: sha512-EoGSa8nd6d3T7zLuqdojxC20oBfNT8nexBbB/rkxgKj5T5vhpAQKKnD+h3UkoMuTyXkP5jTjK/ccNRmQrPNDuw==,
      }
    cpu: [ppc64]
    os: [linux]
    libc: [glibc]

  '@rollup/rollup-linux-riscv64-gnu@4.53.3':
    resolution:
      {
        integrity: sha512-4s+Wped2IHXHPnAEbIB0YWBv7SDohqxobiiPA1FIWZpX+w9o2i4LezzH/NkFUl8LRci/8udci6cLq+jJQlh+0g==,
      }
    cpu: [riscv64]
    os: [linux]
    libc: [glibc]

  '@rollup/rollup-linux-riscv64-musl@4.53.3':
    resolution:
      {
        integrity: sha512-68k2g7+0vs2u9CxDt5ktXTngsxOQkSEV/xBbwlqYcUrAVh6P9EgMZvFsnHy4SEiUl46Xf0IObWVbMvPrr2gw8A==,
      }
    cpu: [riscv64]
    os: [linux]
    libc: [musl]

  '@rollup/rollup-linux-s390x-gnu@4.53.3':
    resolution:
      {
        integrity: sha512-VYsFMpULAz87ZW6BVYw3I6sWesGpsP9OPcyKe8ofdg9LHxSbRMd7zrVrr5xi/3kMZtpWL/wC+UIJWJYVX5uTKg==,
      }
    cpu: [s390x]
    os: [linux]
    libc: [glibc]

  '@rollup/rollup-linux-x64-gnu@4.53.3':
    resolution:
      {
        integrity: sha512-3EhFi1FU6YL8HTUJZ51imGJWEX//ajQPfqWLI3BQq4TlvHy4X0MOr5q3D2Zof/ka0d5FNdPwZXm3Yyib/UEd+w==,
      }
    cpu: [x64]
    os: [linux]
    libc: [glibc]

  '@rollup/rollup-linux-x64-musl@4.53.3':
    resolution:
      {
        integrity: sha512-eoROhjcc6HbZCJr+tvVT8X4fW3/5g/WkGvvmwz/88sDtSJzO7r/blvoBDgISDiCjDRZmHpwud7h+6Q9JxFwq1Q==,
      }
    cpu: [x64]
    os: [linux]
    libc: [musl]

  '@rollup/rollup-openharmony-arm64@4.53.3':
    resolution:
      {
        integrity: sha512-OueLAWgrNSPGAdUdIjSWXw+u/02BRTcnfw9PN41D2vq/JSEPnJnVuBgw18VkN8wcd4fjUs+jFHVM4t9+kBSNLw==,
      }
    cpu: [arm64]
    os: [openharmony]

  '@rollup/rollup-win32-arm64-msvc@4.53.3':
    resolution:
      {
        integrity: sha512-GOFuKpsxR/whszbF/bzydebLiXIHSgsEUp6M0JI8dWvi+fFa1TD6YQa4aSZHtpmh2/uAlj/Dy+nmby3TJ3pkTw==,
      }
    cpu: [arm64]
    os: [win32]

  '@rollup/rollup-win32-ia32-msvc@4.53.3':
    resolution:
      {
        integrity: sha512-iah+THLcBJdpfZ1TstDFbKNznlzoxa8fmnFYK4V67HvmuNYkVdAywJSoteUszvBQ9/HqN2+9AZghbajMsFT+oA==,
      }
    cpu: [ia32]
    os: [win32]

  '@rollup/rollup-win32-x64-gnu@4.53.3':
    resolution:
      {
        integrity: sha512-J9QDiOIZlZLdcot5NXEepDkstocktoVjkaKUtqzgzpt2yWjGlbYiKyp05rWwk4nypbYUNoFAztEgixoLaSETkg==,
      }
    cpu: [x64]
    os: [win32]

  '@rollup/rollup-win32-x64-msvc@4.53.3':
    resolution:
      {
        integrity: sha512-UhTd8u31dXadv0MopwGgNOBpUVROFKWVQgAg5N1ESyCz8AuBcMqm4AuTjrwgQKGDfoFuz02EuMRHQIw/frmYKQ==,
      }
    cpu: [x64]
    os: [win32]

  '@standard-schema/spec@1.0.0':
    resolution:
      {
        integrity: sha512-m2bOd0f2RT9k8QJx1JN85cZYyH1RqFBdlwtkSlf4tBDYLCiiZnv1fIIwacK6cqwXavOydf0NPToMQgpKq+dVlA==,
      }

  '@tybys/wasm-util@0.10.1':
    resolution:
      {
        integrity: sha512-9tTaPJLSiejZKx+Bmog4uSubteqTvFrVrURwkmHixBo0G4seD0zUxp98E1DzUBJxLQ3NPwXrGKDiVjwx/DpPsg==,
      }

  '@types/chai@5.2.3':
    resolution:
      {
        integrity: sha512-Mw558oeA9fFbv65/y4mHtXDs9bPnFMZAL/jxdPFUpOHHIXX91mcgEHbS5Lahr+pwZFR8A7GQleRWeI6cGFC2UA==,
      }

  '@types/deep-eql@4.0.2':
    resolution:
      {
        integrity: sha512-c9h9dVVMigMPc4bwTvC5dxqtqJZwQPePsWjPlpSOnojbor6pGqdk541lfA7AqFQr5pB1BRdq0juY9db81BwyFw==,
      }

  '@types/estree@1.0.8':
    resolution:
      {
        integrity: sha512-dWHzHa2WqEXI/O1E9OjrocMTKJl2mSrEolh1Iomrv6U+JuNwaHXsXx9bLu5gG7BUWFIN0skIQJQ/L1rIex4X6w==,
      }

  '@types/node@22.19.1':
    resolution:
      {
        integrity: sha512-LCCV0HdSZZZb34qifBsyWlUmok6W7ouER+oQIGBScS8EsZsQbrtFTUrDX4hOl+CS6p7cnNC4td+qrSVGSCTUfQ==,
      }

  '@types/statuses@2.0.6':
    resolution:
      {
        integrity: sha512-xMAgYwceFhRA2zY+XbEA7mxYbA093wdiW8Vu6gZPGWy9cmOyU9XesH1tNcEWsKFd5Vzrqx5T3D38PWx1FIIXkA==,
      }

  '@typescript/native-preview-darwin-arm64@7.0.0-dev.20251209.1':
    resolution:
      {
        integrity: sha512-F1cnYi+ZeinYQnaTQKKIsbuoq8vip5iepBkSZXlB8PjbG62LW1edUdktd/nVEc+Q+SEysSQ3jRdk9eU766s5iw==,
      }
    cpu: [arm64]
    os: [darwin]

  '@typescript/native-preview-darwin-x64@7.0.0-dev.20251209.1':
    resolution:
      {
        integrity: sha512-Ta6XKdAxEMBzd1xS4eQKXmlUkml+kMf23A9qFoegOxmyCdHJPak2gLH9ON5/C6js0ibZm1kdqwbcA0/INrcThg==,
      }
    cpu: [x64]
    os: [darwin]

  '@typescript/native-preview-linux-arm64@7.0.0-dev.20251209.1':
    resolution:
      {
        integrity: sha512-kdiPMvs1hwi76hgvZjz4XQVNYTV+MAbJKnHXz6eL6aVXoTYzNtan5vWywKOHv9rV4jBMyVlZqtKbeG/XVV9WdQ==,
      }
    cpu: [arm64]
    os: [linux]

  '@typescript/native-preview-linux-arm@7.0.0-dev.20251209.1':
    resolution:
      {
        integrity: sha512-4e7WSBLLdmfJUGzm9Id4WA2fDZ2sY3Q6iudyZPNSb5AFsCmqQksM/JGAlNROHpi/tIqo95e3ckbjmrZTmH60EA==,
      }
    cpu: [arm]
    os: [linux]

  '@typescript/native-preview-linux-x64@7.0.0-dev.20251209.1':
    resolution:
      {
        integrity: sha512-dH/Z50Xb52N4Csd0BXptmjuMN+87AhUAjM9Y5rNU8VwcUJJDFpKM6aKUhd4Q+XEVJWPFPlKDLx3pVhnO31CBhQ==,
      }
    cpu: [x64]
    os: [linux]

  '@typescript/native-preview-win32-arm64@7.0.0-dev.20251209.1':
    resolution:
      {
        integrity: sha512-vW7IGRNIUhhQ0vzFY3sRNxvYavNGum2OWgW1Bwc05yhg9AexBlRjdhsUSTLQ2dUeaDm2nx4i38LhXIVgLzMNeA==,
      }
    cpu: [arm64]
    os: [win32]

  '@typescript/native-preview-win32-x64@7.0.0-dev.20251209.1':
    resolution:
      {
        integrity: sha512-jKT6npBrhRX/84LWSy9PbOWx2USTZhq9SOkvH2mcnU/+uqyNxZIMMVnW5exIyzcnWSPly3jK2qpfiHNjdrDaAA==,
      }
    cpu: [x64]
    os: [win32]

  '@typescript/native-preview@7.0.0-dev.20251209.1':
    resolution:
      {
        integrity: sha512-xnx3A1S1TTx+mx8FfP1UwkNTwPBmhGCbOh4PDNRUV5gDZkVuDDN3y1F7NPGSMg6MXE1KKPSLNM+PQMN33ZAL2Q==,
      }
    hasBin: true

  '@vercel/oidc@3.0.5':
    resolution:
      {
        integrity: sha512-fnYhv671l+eTTp48gB4zEsTW/YtRgRPnkI2nT7x6qw5rkI1Lq2hTmQIpHPgyThI0znLK+vX2n9XxKdXZ7BUbbw==,
      }
    engines: { node: '>= 20' }

  '@vitest/coverage-v8@4.0.15':
    resolution:
      {
        integrity: sha512-FUJ+1RkpTFW7rQITdgTi93qOCWJobWhBirEPCeXh2SW2wsTlFxy51apDz5gzG+ZEYt/THvWeNmhdAoS9DTwpCw==,
      }
    peerDependencies:
      '@vitest/browser': 4.0.15
      vitest: 4.0.15
    peerDependenciesMeta:
      '@vitest/browser':
        optional: true

  '@vitest/expect@4.0.15':
    resolution:
      {
        integrity: sha512-Gfyva9/GxPAWXIWjyGDli9O+waHDC0Q0jaLdFP1qPAUUfo1FEXPXUfUkp3eZA0sSq340vPycSyOlYUeM15Ft1w==,
      }

  '@vitest/mocker@4.0.15':
    resolution:
      {
        integrity: sha512-CZ28GLfOEIFkvCFngN8Sfx5h+Se0zN+h4B7yOsPVCcgtiO7t5jt9xQh2E1UkFep+eb9fjyMfuC5gBypwb07fvQ==,
      }
    peerDependencies:
      msw: ^2.4.9
      vite: ^6.0.0 || ^7.0.0-0
    peerDependenciesMeta:
      msw:
        optional: true
      vite:
        optional: true

  '@vitest/pretty-format@4.0.15':
    resolution:
      {
        integrity: sha512-SWdqR8vEv83WtZcrfLNqlqeQXlQLh2iilO1Wk1gv4eiHKjEzvgHb2OVc3mIPyhZE6F+CtfYjNlDJwP5MN6Km7A==,
      }

  '@vitest/runner@4.0.15':
    resolution:
      {
        integrity: sha512-+A+yMY8dGixUhHmNdPUxOh0la6uVzun86vAbuMT3hIDxMrAOmn5ILBHm8ajrqHE0t8R9T1dGnde1A5DTnmi3qw==,
      }

  '@vitest/snapshot@4.0.15':
    resolution:
      {
        integrity: sha512-A7Ob8EdFZJIBjLjeO0DZF4lqR6U7Ydi5/5LIZ0xcI+23lYlsYJAfGn8PrIWTYdZQRNnSRlzhg0zyGu37mVdy5g==,
      }

  '@vitest/spy@4.0.15':
    resolution:
      {
        integrity: sha512-+EIjOJmnY6mIfdXtE/bnozKEvTC4Uczg19yeZ2vtCz5Yyb0QQ31QWVQ8hswJ3Ysx/K2EqaNsVanjr//2+P3FHw==,
      }

  '@vitest/utils@4.0.15':
    resolution:
      {
        integrity: sha512-HXjPW2w5dxhTD0dLwtYHDnelK3j8sR8cWIaLxr22evTyY6q8pRCjZSmhRWVjBaOVXChQd6AwMzi9pucorXCPZA==,
      }

  accepts@2.0.0:
    resolution:
      {
        integrity: sha512-5cvg6CtKwfgdmVqY1WIiXKc3Q1bkRqGLi+2W/6ao+6Y7gu/RCwRuAhGEzh5B4KlszSuTLgZYuqFqo5bImjNKng==,
      }
    engines: { node: '>= 0.6' }

  acorn@8.15.0:
    resolution:
      {
        integrity: sha512-NZyJarBfL7nWwIq+FDL6Zp/yHEhePMNnnJ0y3qfieCrmNvYct8uvtiV41UvlSe6apAfk0fY1FbWx+NwfmpvtTg==,
      }
    engines: { node: '>=0.4.0' }
    hasBin: true

  ai@5.0.108:
    resolution:
      {
        integrity: sha512-Jex3Lb7V41NNpuqJHKgrwoU6BCLHdI1Pg4qb4GJH4jRIDRXUBySJErHjyN4oTCwbiYCeb/8II9EnqSRPq9EifA==,
      }
    engines: { node: '>=18' }
    peerDependencies:
      zod: ^3.25.76 || ^4.1.8

  ajv-formats@3.0.1:
    resolution:
      {
        integrity: sha512-8iUql50EUR+uUcdRQ3HDqa6EVyo3docL8g5WJ3FNcWmu62IbkGUue/pEyLBW8VGKKucTPgqeks4fIU1DA4yowQ==,
      }
    peerDependencies:
      ajv: ^8.0.0
    peerDependenciesMeta:
      ajv:
        optional: true

  ajv@8.17.1:
    resolution:
      {
        integrity: sha512-B/gBuNg5SiMTrPkC+A2+cW0RszwxYmn6VYxB/inlBStS5nx6xHIt/ehKRhIMhqusl7a8LjQoZnjCs5vhwxOQ1g==,
      }

  ansi-regex@5.0.1:
    resolution:
      {
        integrity: sha512-quJQXlTSUGL2LH9SUXo8VwsY4soanhgo6LNSm84E1LBcE8s3O0wpdiRzyR9z/ZZJMlMWv37qOOb9pdJlMUEKFQ==,
      }
    engines: { node: '>=8' }

  ansi-styles@4.3.0:
    resolution:
      {
        integrity: sha512-zbB9rCJAT1rbjiVDb2hqKFHNYLxgtk8NURxZ3IZwD3F6NtxbXZQCnnSi1Lkx+IDohdPlFp222wVALIheZJQSEg==,
      }
    engines: { node: '>=8' }

  ansis@4.2.0:
    resolution:
      {
        integrity: sha512-HqZ5rWlFjGiV0tDm3UxxgNRqsOTniqoKZu0pIAfh7TZQMGuZK+hH0drySty0si0QXj1ieop4+SkSfPZBPPkHig==,
      }
    engines: { node: '>=14' }

  argparse@2.0.1:
    resolution:
      {
        integrity: sha512-8+9WqebbFzpX9OR+Wa6O29asIogeRMzcGtAINdpMHHyAg10f05aSFVBbcEqGf/PXw1EjAZ+q2/bEBg3DvurK3Q==,
      }

  assertion-error@2.0.1:
    resolution:
      {
        integrity: sha512-Izi8RQcffqCeNVgFigKli1ssklIbpHnCYc6AknXGYoB6grJqyeby7jv12JUQgmTAnIDnbck1uxksT4dzN3PWBA==,
      }
    engines: { node: '>=12' }

  ast-kit@2.2.0:
    resolution:
      {
        integrity: sha512-m1Q/RaVOnTp9JxPX+F+Zn7IcLYMzM8kZofDImfsKZd8MbR+ikdOzTeztStWqfrqIxZnYWryyI9ePm3NGjnZgGw==,
      }
    engines: { node: '>=20.19.0' }

  ast-v8-to-istanbul@0.3.8:
    resolution:
      {
        integrity: sha512-szgSZqUxI5T8mLKvS7WTjF9is+MVbOeLADU73IseOcrqhxr/VAvy6wfoVE39KnKzA7JRhjF5eUagNlHwvZPlKQ==,
      }

  birpc@3.0.0:
    resolution:
      {
        integrity: sha512-by+04pHuxpCEQcucAXqzopqfhyI8TLK5Qg5MST0cB6MP+JhHna9ollrtK9moVh27aq6Q6MEJgebD0cVm//yBkg==,
      }

  body-parser@2.2.1:
    resolution:
      {
        integrity: sha512-nfDwkulwiZYQIGwxdy0RUmowMhKcFVcYXUU7m4QlKYim1rUtg83xm2yjZ40QjDuc291AJjjeSc9b++AWHSgSHw==,
      }
    engines: { node: '>=18' }

  braces@3.0.3:
    resolution:
      {
        integrity: sha512-yQbXgO/OSZVD2IsiLlro+7Hf6Q18EJrKSEsdoMzKePKXct3gvD8oLcOQdIzGupr5Fj+EDe8gO/lxc1BzfMpxvA==,
      }
    engines: { node: '>=8' }

  bytes@3.1.2:
    resolution:
      {
        integrity: sha512-/Nf7TyzTx6S3yRJObOAV7956r8cr2+Oj8AC5dt8wSP3BQAoeX58NoHyCU8P8zGkNXStjTSi6fzO6F0pBdcYbEg==,
      }
    engines: { node: '>= 0.8' }

  cac@6.7.14:
    resolution:
      {
        integrity: sha512-b6Ilus+c3RrdDk+JhLKUAQfzzgLEPy6wcXqS7f/xe1EETvsDP6GORG7SFuOs6cID5YkqchW/LXZbX5bc8j7ZcQ==,
      }
    engines: { node: '>=8' }

  call-bind-apply-helpers@1.0.2:
    resolution:
      {
        integrity: sha512-Sp1ablJ0ivDkSzjcaJdxEunN5/XvksFJ2sMBFfq6x0ryhQV/2b/KwFe21cMpmHtPOSij8K99/wSfoEuTObmuMQ==,
      }
    engines: { node: '>= 0.4' }

  call-bound@1.0.4:
    resolution:
      {
        integrity: sha512-+ys997U96po4Kx/ABpBCqhA9EuxJaQWDQg7295H4hBphv3IZg0boBKuwYpt4YXp6MZ5AmZQnU/tyMTlRpaSejg==,
      }
    engines: { node: '>= 0.4' }

  chai@6.2.1:
    resolution:
      {
        integrity: sha512-p4Z49OGG5W/WBCPSS/dH3jQ73kD6tiMmUM+bckNK6Jr5JHMG3k9bg/BvKR8lKmtVBKmOiuVaV2ws8s9oSbwysg==,
      }
    engines: { node: '>=18' }

  cli-width@4.1.0:
    resolution:
      {
        integrity: sha512-ouuZd4/dm2Sw5Gmqy6bGyNNNe1qt9RpmxveLSO7KcgsTnU7RXfsw+/bukWGo1abgBiMAic068rclZsO4IWmmxQ==,
      }
    engines: { node: '>= 12' }

  cliui@8.0.1:
    resolution:
      {
        integrity: sha512-BSeNnyus75C4//NQ9gQt1/csTXyo/8Sb+afLAkzAptFuMsod9HFokGNudZpi/oQV73hnVK+sR+5PVRMd+Dr7YQ==,
      }
    engines: { node: '>=12' }

  color-convert@2.0.1:
    resolution:
      {
        integrity: sha512-RRECPsj7iu/xb5oKYcsFHSppFNnsj/52OVTRKb4zP5onXwVF3zVmmToNcOfGC+CRDpfK/U584fMg38ZHCaElKQ==,
      }
    engines: { node: '>=7.0.0' }

  color-name@1.1.4:
    resolution:
      {
        integrity: sha512-dOy+3AuW3a2wNbZHIuMZpTcgjGuLU/uBL/ubcZF9OXbDo8ff4O8yVp5Bf0efS8uEoYo5q4Fx7dY9OgQGXgAsQA==,
      }

  content-disposition@1.0.1:
    resolution:
      {
        integrity: sha512-oIXISMynqSqm241k6kcQ5UwttDILMK4BiurCfGEREw6+X9jkkpEe5T9FZaApyLGGOnFuyMWZpdolTXMtvEJ08Q==,
      }
    engines: { node: '>=18' }

  content-type@1.0.5:
    resolution:
      {
        integrity: sha512-nTjqfcBFEipKdXCv4YDQWCfmcLZKm81ldF0pAopTvyrFGVbcR6P/VAAd5G7N+0tTr8QqiU0tFadD6FK4NtJwOA==,
      }
    engines: { node: '>= 0.6' }

  cookie-signature@1.2.2:
    resolution:
      {
        integrity: sha512-D76uU73ulSXrD1UXF4KE2TMxVVwhsnCgfAyTg9k8P6KGZjlXKrOLe4dJQKI3Bxi5wjesZoFXJWElNWBjPZMbhg==,
      }
    engines: { node: '>=6.6.0' }

  cookie@0.7.2:
    resolution:
      {
        integrity: sha512-yki5XnKuf750l50uGTllt6kKILY4nQ1eNIQatoXEByZ5dWgnKqbnqmTrBE5B4N7lrMJKQ2ytWMiTO2o0v6Ew/w==,
      }
    engines: { node: '>= 0.6' }

  cookie@1.1.1:
    resolution:
      {
        integrity: sha512-ei8Aos7ja0weRpFzJnEA9UHJ/7XQmqglbRwnf2ATjcB9Wq874VKH9kfjjirM6UhU2/E5fFYadylyhFldcqSidQ==,
      }
    engines: { node: '>=18' }

  cors@2.8.5:
    resolution:
      {
        integrity: sha512-KIHbLJqu73RGr/hnbrO9uBeixNGuvSQjul/jdFvS/KFSIH1hWVd1ng7zOHx+YrEfInLG7q4n6GHQ9cDtxv/P6g==,
      }
    engines: { node: '>= 0.10' }

  cross-spawn@7.0.6:
    resolution:
      {
        integrity: sha512-uV2QOWP2nWzsy2aMp8aRibhi9dlzF5Hgh5SHaB9OiTGEyDTiJJyx0uy51QXdyWbtAHNua4XJzUKca3OzKUd3vA==,
      }
    engines: { node: '>= 8' }

  debug@4.4.3:
    resolution:
      {
        integrity: sha512-RGwwWnwQvkVfavKVt22FGLw+xYSdzARwm0ru6DhTVA3umU5hZc28V3kO4stgYryrTlLpuvgI9GiijltAjNbcqA==,
      }
    engines: { node: '>=6.0' }
    peerDependencies:
      supports-color: '*'
    peerDependenciesMeta:
      supports-color:
        optional: true

  defu@6.1.4:
    resolution:
      {
        integrity: sha512-mEQCMmwJu317oSz8CwdIOdwf3xMif1ttiM8LTufzc3g6kR+9Pe236twL8j3IYT1F7GfRgGcW6MWxzZjLIkuHIg==,
      }

  depd@2.0.0:
    resolution:
      {
        integrity: sha512-g7nH6P6dyDioJogAAGprGpCtVImJhpPk/roCzdb3fIh61/s/nPsfR6onyMwkCAR/OlC3yBC0lESvUoQEAssIrw==,
      }
    engines: { node: '>= 0.8' }

  dts-resolver@2.1.3:
    resolution:
      {
        integrity: sha512-bihc7jPC90VrosXNzK0LTE2cuLP6jr0Ro8jk+kMugHReJVLIpHz/xadeq3MhuwyO4TD4OA3L1Q8pBBFRc08Tsw==,
      }
    engines: { node: '>=20.19.0' }
    peerDependencies:
      oxc-resolver: '>=11.0.0'
    peerDependenciesMeta:
      oxc-resolver:
        optional: true

  dunder-proto@1.0.1:
    resolution:
      {
        integrity: sha512-KIN/nDJBQRcXw0MLVhZE9iQHmG68qAVIBg9CqmUYjmQIhgij9U5MFvrqkUL5FbtyyzZuOeOt0zdeRe4UY7ct+A==,
      }
    engines: { node: '>= 0.4' }

  ee-first@1.1.1:
    resolution:
      {
        integrity: sha512-WMwm9LhRUo+WUaRN+vRuETqG89IgZphVSNkdFgeb6sS/E4OrDIN7t48CAewSHXc6C8lefD8KKfr5vY61brQlow==,
      }

  emoji-regex@8.0.0:
    resolution:
      {
        integrity: sha512-MSjYzcWNOA0ewAHpz0MxpYFvwg6yjy1NG3xteoqz644VCo/RPgnr1/GGt+ic3iJTzQ8Eu3TdM14SawnVUmGE6A==,
      }

  empathic@2.0.0:
    resolution:
      {
        integrity: sha512-i6UzDscO/XfAcNYD75CfICkmfLedpyPDdozrLMmQc5ORaQcdMoc21OnlEylMIqI7U8eniKrPMxxtj8k0vhmJhA==,
      }
    engines: { node: '>=14' }

  encodeurl@2.0.0:
    resolution:
      {
        integrity: sha512-Q0n9HRi4m6JuGIV1eFlmvJB7ZEVxu93IrMyiMsGC0lrMJMWzRgx6WGquyfQgZVb31vhGgXnfmPNNXmxnOkRBrg==,
      }
    engines: { node: '>= 0.8' }

  es-define-property@1.0.1:
    resolution:
      {
        integrity: sha512-e3nRfgfUZ4rNGL232gUgX06QNyyez04KdjFrF+LTRoOXmrOgFKDg4BCdsjW8EnT69eqdYGmRpJwiPVYNrCaW3g==,
      }
    engines: { node: '>= 0.4' }

  es-errors@1.3.0:
    resolution:
      {
        integrity: sha512-Zf5H2Kxt2xjTvbJvP2ZWLEICxA6j+hAmMzIlypy4xcBg1vKVnx89Wy0GbS+kf5cwCVFFzdCFh2XSCFNULS6csw==,
      }
    engines: { node: '>= 0.4' }

  es-module-lexer@1.7.0:
    resolution:
      {
        integrity: sha512-jEQoCwk8hyb2AZziIOLhDqpm5+2ww5uIE6lkO/6jcOCusfk6LhMHpXXfBLXTZ7Ydyt0j4VoUQv6uGNYbdW+kBA==,
      }

  es-object-atoms@1.1.1:
    resolution:
      {
        integrity: sha512-FGgH2h8zKNim9ljj7dankFPcICIK9Cp5bm+c2gQSYePhpaG5+esrLODihIorn+Pe6FGJzWhXQotPv73jTaldXA==,
      }
    engines: { node: '>= 0.4' }

  esbuild@0.25.12:
    resolution:
      {
        integrity: sha512-bbPBYYrtZbkt6Os6FiTLCTFxvq4tt3JKall1vRwshA3fdVztsLAatFaZobhkBC8/BrPetoa0oksYoKXoG4ryJg==,
      }
    engines: { node: '>=18' }
    hasBin: true

  esbuild@0.27.0:
    resolution:
      {
        integrity: sha512-jd0f4NHbD6cALCyGElNpGAOtWxSq46l9X/sWB0Nzd5er4Kz2YTm+Vl0qKFT9KUJvD8+fiO8AvoHhFvEatfVixA==,
      }
    engines: { node: '>=18' }
    hasBin: true

  escalade@3.2.0:
    resolution:
      {
        integrity: sha512-WUj2qlxaQtO4g6Pq5c29GTcWGDyd8itL8zTlipgECz3JesAiiOKotd8JU6otB3PACgG6xkJUyVhboMS+bje/jA==,
      }
    engines: { node: '>=6' }

  escape-html@1.0.3:
    resolution:
      {
        integrity: sha512-NiSupZ4OeuGwr68lGIeym/ksIZMJodUGOSCZ/FSnTxcrekbvqrgdUxlJOMpijaKZVjAJrWrGs/6Jy8OMuyj9ow==,
      }

  escape-string-regexp@5.0.0:
    resolution:
      {
        integrity: sha512-/veY75JbMK4j1yjvuUxuVsiS/hr/4iHs9FTT6cgTexxdE0Ly/glccBAkloH/DofkjRbZU3bnoj38mOmhkZ0lHw==,
      }
    engines: { node: '>=12' }

  estree-walker@3.0.3:
    resolution:
      {
        integrity: sha512-7RUKfXgSMMkzt6ZuXmqapOurLGPPfgj6l9uRZ7lRGolvk0y2yocc35LdcxKC5PQZdn2DMqioAQ2NoWcrTKmm6g==,
      }

  etag@1.8.1:
    resolution:
      {
        integrity: sha512-aIL5Fx7mawVa300al2BnEE4iNvo1qETxLrPI/o05L7z6go7fCw1J6EQmbK4FmJ2AS7kgVF/KEZWufBfdClMcPg==,
      }
    engines: { node: '>= 0.6' }

  eventsource-parser@3.0.6:
    resolution:
      {
        integrity: sha512-Vo1ab+QXPzZ4tCa8SwIHJFaSzy4R6SHf7BY79rFBDf0idraZWAkYrDjDj8uWaSm3S2TK+hJ7/t1CEmZ7jXw+pg==,
      }
    engines: { node: '>=18.0.0' }

  eventsource@3.0.7:
    resolution:
      {
        integrity: sha512-CRT1WTyuQoD771GW56XEZFQ/ZoSfWid1alKGDYMmkt2yl8UXrVR4pspqWNEcqKvVIzg6PAltWjxcSSPrboA4iA==,
      }
    engines: { node: '>=18.0.0' }

  expect-type@1.2.2:
    resolution:
      {
        integrity: sha512-JhFGDVJ7tmDJItKhYgJCGLOWjuK9vPxiXoUFLwLDc99NlmklilbiQJwoctZtt13+xMw91MCk/REan6MWHqDjyA==,
      }
    engines: { node: '>=12.0.0' }

  express-rate-limit@7.5.1:
    resolution:
      {
        integrity: sha512-7iN8iPMDzOMHPUYllBEsQdWVB6fPDMPqwjBaFrgr4Jgr/+okjvzAy+UHlYYL/Vs0OsOrMkwS6PJDkFlJwoxUnw==,
      }
    engines: { node: '>= 16' }
    peerDependencies:
      express: '>= 4.11'

  express@5.2.1:
    resolution:
      {
        integrity: sha512-hIS4idWWai69NezIdRt2xFVofaF4j+6INOpJlVOLDO8zXGpUVEVzIYk12UUi2JzjEzWL3IOAxcTubgz9Po0yXw==,
      }
    engines: { node: '>= 18' }

  fast-deep-equal@3.1.3:
    resolution:
      {
        integrity: sha512-f3qQ9oQy9j2AhBe/H9VC91wLmKBCCU/gDOnKNAYG5hswO7BLKj09Hc5HYNz9cGI++xlpDCIgDaitVs03ATR84Q==,
      }

  fast-glob@3.3.3:
    resolution:
      {
        integrity: sha512-7MptL8U0cqcFdzIzwOTHoilX9x5BrNqye7Z/LuC7kCMRio1EMSyqRK3BEAUD7sXRq4iT4AzTVuZdhgQ2TCvYLg==,
      }
    engines: { node: '>=8.6.0' }

  fast-uri@3.1.0:
    resolution:
      {
        integrity: sha512-iPeeDKJSWf4IEOasVVrknXpaBV0IApz/gp7S2bb7Z4Lljbl2MGJRqInZiUrQwV16cpzw/D3S5j5Julj/gT52AA==,
      }

  fastq@1.19.1:
    resolution:
      {
        integrity: sha512-GwLTyxkCXjXbxqIhTsMI2Nui8huMPtnxg7krajPJAjnEG/iiOS7i+zCtWGZR9G0NBKbXKh6X9m9UIsYX/N6vvQ==,
      }

  fd-package-json@2.0.0:
    resolution:
      {
        integrity: sha512-jKmm9YtsNXN789RS/0mSzOC1NUq9mkVd65vbSSVsKdjGvYXBuE4oWe2QOEoFeRmJg+lPuZxpmrfFclNhoRMneQ==,
      }

  fdir@6.5.0:
    resolution:
      {
        integrity: sha512-tIbYtZbucOs0BRGqPJkshJUYdL+SDH7dVM8gjy+ERp3WAUjLEFJE+02kanyHtwjWOnwrKYBiwAmM0p4kLJAnXg==,
      }
    engines: { node: '>=12.0.0' }
    peerDependencies:
      picomatch: ^3 || ^4
    peerDependenciesMeta:
      picomatch:
        optional: true

  fill-range@7.1.1:
    resolution:
      {
        integrity: sha512-YsGpe3WHLK8ZYi4tWDg2Jy3ebRz2rXowDxnld4bkQB00cc/1Zw9AWnC0i9ztDJitivtQvaI9KaLyKrc+hBW0yg==,
      }
    engines: { node: '>=8' }

  finalhandler@2.1.1:
    resolution:
      {
        integrity: sha512-S8KoZgRZN+a5rNwqTxlZZePjT/4cnm0ROV70LedRHZ0p8u9fRID0hJUZQpkKLzro8LfmC8sx23bY6tVNxv8pQA==,
      }
    engines: { node: '>= 18.0.0' }

  formatly@0.3.0:
    resolution:
      {
        integrity: sha512-9XNj/o4wrRFyhSMJOvsuyMwy8aUfBaZ1VrqHVfohyXf0Sw0e+yfKG+xZaY3arGCOMdwFsqObtzVOc1gU9KiT9w==,
      }
    engines: { node: '>=18.3.0' }
    hasBin: true

  forwarded@0.2.0:
    resolution:
      {
        integrity: sha512-buRG0fpBtRHSTCOASe6hD258tEubFoRLb4ZNA6NxMVHNw2gOcwHo9wyablzMzOA5z9xA9L1KNjk/Nt6MT9aYow==,
      }
    engines: { node: '>= 0.6' }

  fresh@2.0.0:
    resolution:
      {
        integrity: sha512-Rx/WycZ60HOaqLKAi6cHRKKI7zxWbJ31MhntmtwMoaTeF7XFH9hhBp8vITaMidfljRQ6eYWCKkaTK+ykVJHP2A==,
      }
    engines: { node: '>= 0.8' }

  fsevents@2.3.3:
    resolution:
      {
        integrity: sha512-5xoDfX+fL7faATnagmWPpbFtwh/R77WmMMqqHGS65C3vvB0YHrgF+B1YmZ3441tMj5n63k0212XNoJwzlhffQw==,
      }
    engines: { node: ^8.16.0 || ^10.6.0 || >=11.0.0 }
    os: [darwin]

  function-bind@1.1.2:
    resolution:
      {
        integrity: sha512-7XHNxH7qX9xG5mIwxkhumTox/MIRNcOgDrxWsMt2pAr23WHp6MrRlN7FBSFpCpr+oVO0F744iUgR82nJMfG2SA==,
      }

  get-caller-file@2.0.5:
    resolution:
      {
        integrity: sha512-DyFP3BM/3YHTQOCUL/w0OZHR0lpKeGrxotcHWcqNEdnltqFwXVfhEBQ94eIo34AfQpo0rGki4cyIiftY06h2Fg==,
      }
    engines: { node: 6.* || 8.* || >= 10.* }

  get-intrinsic@1.3.0:
    resolution:
      {
        integrity: sha512-9fSjSaos/fRIVIp+xSJlE6lfwhES7LNtKaCBIamHsjr2na1BiABJPo0mOjjz8GJDURarmCPGqaiVg5mfjb98CQ==,
      }
    engines: { node: '>= 0.4' }

  get-proto@1.0.1:
    resolution:
      {
        integrity: sha512-sTSfBjoXBp89JvIKIefqw7U2CCebsc74kiY6awiGogKtoSGbgjYE/G/+l9sF3MWFPNc9IcoOC4ODfKHfxFmp0g==,
      }
    engines: { node: '>= 0.4' }

  get-tsconfig@4.13.0:
    resolution:
      {
        integrity: sha512-1VKTZJCwBrvbd+Wn3AOgQP/2Av+TfTCOlE4AcRJE72W1ksZXbAx8PPBR9RzgTeSPzlPMHrbANMH3LbltH73wxQ==,
      }

  glob-parent@5.1.2:
    resolution:
      {
        integrity: sha512-AOIgSQCepiJYwP3ARnGx+5VnTu2HBYdzbGP45eLw1vr3zB3vZLeyed1sC9hnbcOc9/SrMyM5RPQrkGz4aS9Zow==,
      }
    engines: { node: '>= 6' }

  gopd@1.2.0:
    resolution:
      {
        integrity: sha512-ZUKRh6/kUFoAiTAtTYPZJ3hw9wNxx+BIBOijnlG9PnrJsCcSjs1wyyD6vJpaYtgnzDrKYRSqf3OO6Rfa93xsRg==,
      }
    engines: { node: '>= 0.4' }

  graphql@16.12.0:
    resolution:
      {
        integrity: sha512-DKKrynuQRne0PNpEbzuEdHlYOMksHSUI8Zc9Unei5gTsMNA2/vMpoMz/yKba50pejK56qj98qM0SjYxAKi13gQ==,
      }
    engines: { node: ^12.22.0 || ^14.16.0 || ^16.0.0 || >=17.0.0 }

  has-flag@4.0.0:
    resolution:
      {
        integrity: sha512-EykJT/Q1KjTWctppgIAgfSO0tKVuZUjhgMr17kqTumMl6Afv3EISleU7qZUzoXDFTAHTDC4NOoG/ZxU3EvlMPQ==,
      }
    engines: { node: '>=8' }

  has-symbols@1.1.0:
    resolution:
      {
        integrity: sha512-1cDNdwJ2Jaohmb3sg4OmKaMBwuC48sYni5HUw2DvsC8LjGTLK9h+eb1X6RyuOHe4hT0ULCW68iomhjUoKUqlPQ==,
      }
    engines: { node: '>= 0.4' }

  hasown@2.0.2:
    resolution:
      {
        integrity: sha512-0hJU9SCPvmMzIBdZFqNPXWa6dqh7WdH0cII9y+CyS8rG3nL48Bclra9HmKhVVUHyPWNH5Y7xDwAB7bfgSjkUMQ==,
      }
    engines: { node: '>= 0.4' }

  headers-polyfill@4.0.3:
    resolution:
      {
        integrity: sha512-IScLbePpkvO846sIwOtOTDjutRMWdXdJmXdMvk6gCBHxFO8d+QKOQedyZSxFTTFYRSmlgSTDtXqqq4pcenBXLQ==,
      }

  hono@4.10.7:
    resolution:
      {
        integrity: sha512-icXIITfw/07Q88nLSkB9aiUrd8rYzSweK681Kjo/TSggaGbOX4RRyxxm71v+3PC8C/j+4rlxGeoTRxQDkaJkUw==,
      }
    engines: { node: '>=16.9.0' }

  hookable@5.5.3:
    resolution:
      {
        integrity: sha512-Yc+BQe8SvoXH1643Qez1zqLRmbA5rCL+sSmk6TVos0LWVfNIB7PGncdlId77WzLGSIB5KaWgTaNTs2lNVEI6VQ==,
      }

  html-escaper@2.0.2:
    resolution:
      {
        integrity: sha512-H2iMtd0I4Mt5eYiapRdIDjp+XzelXQ0tFE4JS7YFwFevXXMmOp9myNrUvCg0D6ws8iqkRPBfKHgbwig1SmlLfg==,
      }

  http-errors@2.0.1:
    resolution:
      {
        integrity: sha512-4FbRdAX+bSdmo4AUFuS0WNiPz8NgFt+r8ThgNWmlrjQjt1Q7ZR9+zTlce2859x4KSXrwIsaeTqDoKQmtP8pLmQ==,
      }
    engines: { node: '>= 0.8' }

  iconv-lite@0.7.0:
    resolution:
      {
        integrity: sha512-cf6L2Ds3h57VVmkZe+Pn+5APsT7FpqJtEhhieDCvrE2MK5Qk9MyffgQyuxQTm6BChfeZNtcOLHp9IcWRVcIcBQ==,
      }
    engines: { node: '>=0.10.0' }

  import-without-cache@0.2.2:
    resolution:
      {
        integrity: sha512-4TTuRrZ0jBULXzac3EoX9ZviOs8Wn9iAbNhJEyLhTpAGF9eNmYSruaMMN/Tec/yqaO7H6yS2kALfQDJ5FxfatA==,
      }
    engines: { node: '>=20.19.0' }

  inherits@2.0.4:
    resolution:
      {
        integrity: sha512-k/vGaX4/Yla3WzyMCvTQOXYeIHvqOKtnqBduzTHpzpQZzAskKMhZ2K+EnBiSM9zGSoIFeMpXKxa4dYeZIQqewQ==,
      }

  ipaddr.js@1.9.1:
    resolution:
      {
        integrity: sha512-0KI/607xoxSToH7GjN1FfSbLoU0+btTicjsQSWQlh/hZykN8KpmMf7uYwPW3R+akZ6R/w18ZlXSHBYXiYUPO3g==,
      }
    engines: { node: '>= 0.10' }

  is-extglob@2.1.1:
    resolution:
      {
        integrity: sha512-SbKbANkN603Vi4jEZv49LeVJMn4yGwsbzZworEoyEiutsN3nJYdbO36zfhGJ6QEDpOZIFkDtnq5JRxmvl3jsoQ==,
      }
    engines: { node: '>=0.10.0' }

  is-fullwidth-code-point@3.0.0:
    resolution:
      {
        integrity: sha512-zymm5+u+sCsSWyD9qNaejV3DFvhCKclKdizYaJUuHA83RLjb7nSuGnddCHGv0hk+KY7BMAlsWeK4Ueg6EV6XQg==,
      }
    engines: { node: '>=8' }

  is-glob@4.0.3:
    resolution:
      {
        integrity: sha512-xelSayHH36ZgE7ZWhli7pW34hNbNl8Ojv5KVmkJD4hBdD3th8Tfk9vYasLM+mXWOZhFkgZfxhLSnrwRr4elSSg==,
      }
    engines: { node: '>=0.10.0' }

  is-node-process@1.2.0:
    resolution:
      {
        integrity: sha512-Vg4o6/fqPxIjtxgUH5QLJhwZ7gW5diGCVlXpuUfELC62CuxM1iHcRe51f2W1FDy04Ai4KJkagKjx3XaqyfRKXw==,
      }

  is-number@7.0.0:
    resolution:
      {
        integrity: sha512-41Cifkg6e8TylSpdtTpeLVMqvSBEVzTttHvERD741+pnZ8ANv0004MRL43QKPDlK9cGvNp6NZWZUBlbGXYxxng==,
      }
    engines: { node: '>=0.12.0' }

  is-promise@4.0.0:
    resolution:
      {
        integrity: sha512-hvpoI6korhJMnej285dSg6nu1+e6uxs7zG3BYAm5byqDsgJNWwxzM6z6iZiAgQR4TJ30JmBTOwqZUw3WlyH3AQ==,
      }

  isexe@2.0.0:
    resolution:
      {
        integrity: sha512-RHxMLp9lnKHGHRng9QFhRCMbYAcVpn69smSGcq3f36xjgVVWThj4qqLbTLlq7Ssj8B+fIQ1EuCEGI2lKsyQeIw==,
      }

  istanbul-lib-coverage@3.2.2:
    resolution:
      {
        integrity: sha512-O8dpsF+r0WV/8MNRKfnmrtCWhuKjxrq2w+jpzBL5UZKTi2LeVWnWOmWRxFlesJONmc+wLAGvKQZEOanko0LFTg==,
      }
    engines: { node: '>=8' }

  istanbul-lib-report@3.0.1:
    resolution:
      {
        integrity: sha512-GCfE1mtsHGOELCU8e/Z7YWzpmybrx/+dSTfLrvY8qRmaY6zXTKWn6WQIjaAFw069icm6GVMNkgu0NzI4iPZUNw==,
      }
    engines: { node: '>=10' }

  istanbul-lib-source-maps@5.0.6:
    resolution:
      {
        integrity: sha512-yg2d+Em4KizZC5niWhQaIomgf5WlL4vOOjZ5xGCmF8SnPE/mDWWXgvRExdcpCgh9lLRRa1/fSYp2ymmbJ1pI+A==,
      }
    engines: { node: '>=10' }

  istanbul-reports@3.2.0:
    resolution:
      {
        integrity: sha512-HGYWWS/ehqTV3xN10i23tkPkpH46MLCIMFNCaaKNavAXTF1RkqxawEPtnjnGZ6XKSInBKkiOA5BKS+aZiY3AvA==,
      }
    engines: { node: '>=8' }

  jiti@2.6.1:
    resolution:
      {
        integrity: sha512-ekilCSN1jwRvIbgeg/57YFh8qQDNbwDb9xT/qu2DAHbFFZUicIl4ygVaAvzveMhMVr3LnpSKTNnwt8PoOfmKhQ==,
      }
    hasBin: true

  jose@6.1.3:
    resolution:
      {
        integrity: sha512-0TpaTfihd4QMNwrz/ob2Bp7X04yuxJkjRGi4aKmOqwhov54i6u79oCv7T+C7lo70MKH6BesI3vscD1yb/yzKXQ==,
      }

  js-tokens@9.0.1:
    resolution:
      {
        integrity: sha512-mxa9E9ITFOt0ban3j6L5MpjwegGz6lBQmM1IJkWeBZGcMxto50+eWdjC/52xDbS2vy0k7vIMK0Fe2wfL9OQSpQ==,
      }

  js-yaml@4.1.1:
    resolution:
      {
        integrity: sha512-qQKT4zQxXl8lLwBtHMWwaTcGfFOZviOJet3Oy/xmGk2gZH677CJM9EvtfdSkgWcATZhj/55JZ0rmy3myCT5lsA==,
      }
    hasBin: true

  jsesc@3.1.0:
    resolution:
      {
        integrity: sha512-/sM3dO2FOzXjKQhJuo0Q173wf2KOo8t4I8vHy6lF9poUp7bKT0/NHE8fPX23PwfhnykfqnC2xRxOnVw5XuGIaA==,
      }
    engines: { node: '>=6' }
    hasBin: true

  json-schema-traverse@1.0.0:
    resolution:
      {
        integrity: sha512-NM8/P9n3XjXhIZn1lLhkFaACTOURQXjWhV4BA/RnOv8xvgqtqpAX9IO4mRQxSx1Rlo4tqzeqb0sOlruaOy3dug==,
      }

  json-schema@0.4.0:
    resolution:
      {
        integrity: sha512-es94M3nTIfsEPisRafak+HDLfHXnKBhV3vU5eqPcS3flIWqcxJWgXHXiey3YrpaNsanY5ei1VoYEbOzijuq9BA==,
      }

  knip@5.72.0:
    resolution:
      {
        integrity: sha512-rlyoXI8FcggNtM/QXd/GW0sbsYvNuA/zPXt7bsuVi6kVQogY2PDCr81bPpzNnl0CP8AkFm2Z2plVeL5QQSis2w==,
      }
    engines: { node: '>=18.18.0' }
    hasBin: true
    peerDependencies:
      '@types/node': '>=18'
      typescript: '>=5.0.4 <7'

  lefthook-darwin-arm64@2.0.8:
    resolution:
      {
        integrity: sha512-Nu52qmqhSP+DKKuKYKDkMkPbgvgTZv+ueEo1LVXidTcgxEwvrbe2balcdqdulQTsPfYtm3pCPvv8ikalHrH+Qg==,
      }
    cpu: [arm64]
    os: [darwin]

  lefthook-darwin-x64@2.0.8:
    resolution:
      {
        integrity: sha512-EGNBw1vuXzphs/KyDchkglwnYNkKQH3EpptIPXcQCRC3WKiz87PSrwkOxjGtgDg6nLYWru3YUzgcFrIGUXjWPw==,
      }
    cpu: [x64]
    os: [darwin]

  lefthook-freebsd-arm64@2.0.8:
    resolution:
      {
        integrity: sha512-ZPua6y7y7l/0PpMJhU1ZAt4jl0dC3F+EGlSzy9v0vqzyoixk0HRqsz9nxN7wmJo/5vHhHJBjsE5/sEYS9Z8tsQ==,
      }
    cpu: [arm64]
    os: [freebsd]

  lefthook-freebsd-x64@2.0.8:
    resolution:
      {
        integrity: sha512-ab9M5gCsMeYzOeBoHIOz+zyVSnEZowwV2jn3Am+x625ZNcqU0T3eNf+a7ppopvkQjrehfmO3y5HiMVAkSAs1Vw==,
      }
    cpu: [x64]
    os: [freebsd]

  lefthook-linux-arm64@2.0.8:
    resolution:
      {
        integrity: sha512-BaoUKmwnAbWssSwVHoA0HyJFX3m+Mp6xJhxD4YAu8H1mo8DNOWBG5J7DGXJRIiBTm6YjAXlerq8Pjfx4lycfYQ==,
      }
    cpu: [arm64]
    os: [linux]

  lefthook-linux-x64@2.0.8:
    resolution:
      {
        integrity: sha512-oNXcoGWsGy/U9gqE6PJpLtiNlGlAgoYtVmfc2gauNPRJehaQBaifD5/5aXPiWhRukUTQ1p9kuShFDpT2jOYn5Q==,
      }
    cpu: [x64]
    os: [linux]

  lefthook-openbsd-arm64@2.0.8:
    resolution:
      {
        integrity: sha512-pxUgnilqsnDEWF7J5uNViHJ+Q4gSEQbRbrcIEdluBzjW34E20WK4UPk0bxZDQZAeaXTubNQEvyafmfY7dWe4Gg==,
      }
    cpu: [arm64]
    os: [openbsd]

  lefthook-openbsd-x64@2.0.8:
    resolution:
      {
        integrity: sha512-p50cpkWImLwU330JJuJaioNVT1X/Z56iqPOLEgBt2+1BlljmPe/eGrMArF4iIKfdZ4wFJ9f2h0gq+jyvQGFjSg==,
      }
    cpu: [x64]
    os: [openbsd]

  lefthook-windows-arm64@2.0.8:
    resolution:
      {
        integrity: sha512-dStshOCvmg9sQSUmWNiLMLv52HFTVxC9JE2HGxCiHcK5oqVZS2v9cCZdFdiDZ1Xldi3ozLi2y7/Xpzul8Oqv5Q==,
      }
    cpu: [arm64]
    os: [win32]

  lefthook-windows-x64@2.0.8:
    resolution:
      {
        integrity: sha512-2YgT6feliy6CCDwbkT3pg1ylKD1b9lj+O5NdLsrxvZGRmO6ftXleWB4xfWKGGY8FrzAD2Y3eEVDv5n3NvGHDzw==,
      }
    cpu: [x64]
    os: [win32]

  lefthook@2.0.8:
    resolution:
      {
        integrity: sha512-FozDCKeSI+m3BP0cvyPgHch+yf7ClS3hDy1JsRUrbNmlyjqBcmlygnRXsZzpH+wHoNnF2fmfhJhkx/7S7IpaVw==,
      }
    hasBin: true

  magic-string@0.30.21:
    resolution:
      {
        integrity: sha512-vd2F4YUyEXKGcLHoq+TEyCjxueSeHnFxyyjNp80yg0XV4vUhnDer/lvvlqM/arB5bXQN5K2/3oinyCRyx8T2CQ==,
      }

  magicast@0.5.1:
    resolution:
      {
        integrity: sha512-xrHS24IxaLrvuo613F719wvOIv9xPHFWQHuvGUBmPnCA/3MQxKI3b+r7n1jAoDHmsbC5bRhTZYR77invLAxVnw==,
      }

  make-dir@4.0.0:
    resolution:
      {
        integrity: sha512-hXdUTZYIVOt1Ex//jAQi+wTZZpUpwBj/0QsOzqegb3rGMMeJiSEu5xLHnYfBrRV4RH2+OCSOO95Is/7x1WJ4bw==,
      }
    engines: { node: '>=10' }

  math-intrinsics@1.1.0:
    resolution:
      {
        integrity: sha512-/IXtbwEk5HTPyEwyKX6hGkYXxM9nbj64B+ilVJnC/R6B0pH5G4V3b0pVbL7DBj4tkhBAppbQUlf6F6Xl9LHu1g==,
      }
    engines: { node: '>= 0.4' }

  media-typer@1.1.0:
    resolution:
      {
        integrity: sha512-aisnrDP4GNe06UcKFnV5bfMNPBUw4jsLGaWwWfnH3v02GnBuXX2MCVn5RbrWo0j3pczUilYblq7fQ7Nw2t5XKw==,
      }
    engines: { node: '>= 0.8' }

  merge-descriptors@2.0.0:
    resolution:
      {
        integrity: sha512-Snk314V5ayFLhp3fkUREub6WtjBfPdCPY1Ln8/8munuLuiYhsABgBVWsozAG+MWMbVEvcdcpbi9R7ww22l9Q3g==,
      }
    engines: { node: '>=18' }

  merge2@1.4.1:
    resolution:
      {
        integrity: sha512-8q7VEgMJW4J8tcfVPy8g09NcQwZdbwFEqhe/WZkoIzjn/3TGDwtOCYtXGxA3O8tPzpczCCDgv+P2P5y00ZJOOg==,
      }
    engines: { node: '>= 8' }

  micromatch@4.0.8:
    resolution:
      {
        integrity: sha512-PXwfBhYu0hBCPw8Dn0E+WDYb7af3dSLVWKi3HGv84IdF4TyFoC0ysxFd0Goxw7nSv4T/PzEJQxsYsEiFCKo2BA==,
      }
    engines: { node: '>=8.6' }

  mime-db@1.54.0:
    resolution:
      {
        integrity: sha512-aU5EJuIN2WDemCcAp2vFBfp/m4EAhWJnUNSSw0ixs7/kXbd6Pg64EmwJkNdFhB8aWt1sH2CTXrLxo/iAGV3oPQ==,
      }
    engines: { node: '>= 0.6' }

  mime-types@3.0.2:
    resolution:
      {
        integrity: sha512-Lbgzdk0h4juoQ9fCKXW4by0UJqj+nOOrI9MJ1sSj4nI8aI2eo1qmvQEie4VD1glsS250n15LsWsYtCugiStS5A==,
      }
    engines: { node: '>=18' }

  minimist@1.2.8:
    resolution:
      {
        integrity: sha512-2yyAR8qBkN3YuheJanUpWC5U3bb5osDywNB8RzDVlDwDHbocAJveqqj1u8+SVD7jkWT4yvsHCpWqqWqAxb0zCA==,
      }

  mri@1.2.0:
    resolution:
      {
        integrity: sha512-tzzskb3bG8LvYGFF/mDTpq3jpI6Q9wc3LEmBaghu+DdCssd1FakN7Bc0hVNmEyGq1bq3RgfkCb3cmQLpNPOroA==,
      }
    engines: { node: '>=4' }

  ms@2.1.3:
    resolution:
      {
        integrity: sha512-6FlzubTLZG3J2a/NVCAleEhjzq5oxgHyaCU9yYXvcLsvoVaHJq/s5xXI6/XXP6tz7R9xAOtHnSO/tXtF3WRTlA==,
      }

  msw@2.12.3:
    resolution:
      {
        integrity: sha512-/5rpGC0eK8LlFqsHaBmL19/PVKxu/CCt8pO1vzp9X6SDLsRDh/Ccudkf3Ur5lyaKxJz9ndAx+LaThdv0ySqB6A==,
      }
    engines: { node: '>=18' }
    hasBin: true
    peerDependencies:
      typescript: '>= 4.8.x'
    peerDependenciesMeta:
      typescript:
        optional: true

  mute-stream@2.0.0:
    resolution:
      {
        integrity: sha512-WWdIxpyjEn+FhQJQQv9aQAYlHoNVdzIzUySNV1gHUPDSdZJ3yZn7pAAbQcV7B56Mvu881q9FZV+0Vx2xC44VWA==,
      }
    engines: { node: ^18.17.0 || >=20.5.0 }

  nanoid@3.3.11:
    resolution:
      {
        integrity: sha512-N8SpfPUnUp1bK+PMYW8qSWdl9U+wwNWI4QKxOYDy9JAro3WMX7p2OeVRF9v+347pnakNevPmiHhNmZ2HbFA76w==,
      }
    engines: { node: ^10 || ^12 || ^13.7 || ^14 || >=15.0.1 }
    hasBin: true

  negotiator@1.0.0:
    resolution:
      {
        integrity: sha512-8Ofs/AUQh8MaEcrlq5xOX0CQ9ypTF5dl78mjlMNfOK08fzpgTHQRQPBxcPlEtIw0yRpws+Zo/3r+5WRby7u3Gg==,
      }
    engines: { node: '>= 0.6' }

  node@runtime:24.12.0:
    resolution:
      type: variations
      variants:
        - resolution:
            archive: tarball
            bin: bin/node
            integrity: sha256-MfPQZbuE8GnlIuVdDTA1vTZMul2KIiM/9oAF0oHou3g=
            type: binary
            url: https://nodejs.org/download/release/v24.12.0/node-v24.12.0-aix-ppc64.tar.gz
          targets:
            - cpu: ppc64
              os: aix
        - resolution:
            archive: tarball
            bin: bin/node
            integrity: sha256-MZ8iGtxeRP8O1X6KRBsihPArjcb8h7jrkqapNkP9gIA=
            type: binary
            url: https://nodejs.org/download/release/v24.12.0/node-v24.12.0-darwin-arm64.tar.gz
          targets:
            - cpu: arm64
              os: darwin
        - resolution:
            archive: tarball
            bin: bin/node
            integrity: sha256-uC6kxi/QjiUMq1nWJeddd8xbCj1gxmmOvuRUXIihacU=
            type: binary
            url: https://nodejs.org/download/release/v24.12.0/node-v24.12.0-darwin-x64.tar.gz
          targets:
            - cpu: x64
              os: darwin
        - resolution:
            archive: tarball
            bin: bin/node
            integrity: sha256-myou65io6zc2EiTiodBgMArS3RQ69Y39sW3nhd8PEig=
            type: binary
            url: https://nodejs.org/download/release/v24.12.0/node-v24.12.0-linux-arm64.tar.gz
          targets:
            - cpu: arm64
              os: linux
        - resolution:
            archive: tarball
            bin: bin/node
            integrity: sha256-Zux5tNZPQQmu34IhCHFdC2CXEY35FZwvYyFHfaTqF6o=
            type: binary
            url: https://nodejs.org/download/release/v24.12.0/node-v24.12.0-linux-ppc64le.tar.gz
          targets:
            - cpu: ppc64le
              os: linux
        - resolution:
            archive: tarball
            bin: bin/node
            integrity: sha256-jclgolVdsap3/RMcJb5XG594RLyLJ454cyufWA/n1YA=
            type: binary
            url: https://nodejs.org/download/release/v24.12.0/node-v24.12.0-linux-s390x.tar.gz
          targets:
            - cpu: s390x
              os: linux
        - resolution:
            archive: tarball
            bin: bin/node
            integrity: sha256-YVkifgr318PGuy+pAEUrBKbLiEGnAqeazGEyCdcLBNA=
            type: binary
            url: https://nodejs.org/download/release/v24.12.0/node-v24.12.0-linux-x64.tar.gz
          targets:
            - cpu: x64
              os: linux
        - resolution:
            archive: zip
            bin: node.exe
            integrity: sha256-sF5+Bm+BPTWtPNnCTu2u4HTAEqx+AAcSl2CP3S6UiuM=
            prefix: node-v24.12.0-win-arm64
            type: binary
            url: https://nodejs.org/download/release/v24.12.0/node-v24.12.0-win-arm64.zip
          targets:
            - cpu: arm64
              os: win32
        - resolution:
            archive: zip
            bin: node.exe
            integrity: sha256-nBJfYa6Ue1LneQlYMPnKwmeEagQ+9xkhg8hAFqqtKBI=
            prefix: node-v24.12.0-win-x64
            type: binary
            url: https://nodejs.org/download/release/v24.12.0/node-v24.12.0-win-x64.zip
          targets:
            - cpu: x64
              os: win32
    version: 24.12.0
    hasBin: true

  object-assign@4.1.1:
    resolution:
      {
        integrity: sha512-rJgTQnkUnH1sFw8yT6VSU3zD3sWmu6sZhIseY8VX+GRu3P6F7Fu+JNDoXfklElbLJSnc3FUQHVe4cU5hj+BcUg==,
      }
    engines: { node: '>=0.10.0' }

  object-inspect@1.13.4:
    resolution:
      {
        integrity: sha512-W67iLl4J2EXEGTbfeHCffrjDfitvLANg0UlX3wFUUSTx92KXRFegMHUVgSqE+wvhAbi4WqjGg9czysTV2Epbew==,
      }
    engines: { node: '>= 0.4' }

  obug@2.1.1:
    resolution:
      {
        integrity: sha512-uTqF9MuPraAQ+IsnPf366RG4cP9RtUi7MLO1N3KEc+wb0a6yKpeL0lmk2IB1jY5KHPAlTc6T/JRdC/YqxHNwkQ==,
      }

  on-finished@2.4.1:
    resolution:
      {
        integrity: sha512-oVlzkg3ENAhCk2zdv7IJwd/QUD4z2RxRwpkcGY8psCVcCYZNq4wYnVWALHM+brtuJjePWiYF/ClmuDr8Ch5+kg==,
      }
    engines: { node: '>= 0.8' }

  once@1.4.0:
    resolution:
      {
        integrity: sha512-lNaJgI+2Q5URQBkccEKHTQOPaXdUxnZZElQTZY0MFUAuaEqe1E+Nyvgdz/aIyNi6Z9MzO5dv1H8n58/GELp3+w==,
      }

  openai@6.9.1:
    resolution:
      {
        integrity: sha512-vQ5Rlt0ZgB3/BNmTa7bIijYFhz3YBceAA3Z4JuoMSBftBF9YqFHIEhZakSs+O/Ad7EaoEimZvHxD5ylRjN11Lg==,
      }
    hasBin: true
    peerDependencies:
      ws: ^8.18.0
      zod: ^3.25 || ^4.0
    peerDependenciesMeta:
      ws:
        optional: true
      zod:
        optional: true

  outvariant@1.4.3:
    resolution:
      {
        integrity: sha512-+Sl2UErvtsoajRDKCE5/dBz4DIvHXQQnAxtQTF04OJxY0+DyZXSo5P5Bb7XYWOh81syohlYL24hbDwxedPUJCA==,
      }

  oxc-resolver@11.15.0:
    resolution:
      {
        integrity: sha512-Hk2J8QMYwmIO9XTCUiOH00+Xk2/+aBxRUnhrSlANDyCnLYc32R1WSIq1sU2yEdlqd53FfMpPEpnBYIKQMzliJw==,
      }

  oxfmt@0.17.0:
    resolution:
      {
        integrity: sha512-12Rmq2ub61rUZ3Pqnsvmo99rRQ6hQJwQsjnFnbvXYLMrlIsWT6SFVsrjAkBBrkXXSHv8ePIpKQ0nZph5KDrOqw==,
      }
    engines: { node: ^20.19.0 || >=22.12.0 }
    hasBin: true

  oxlint-tsgolint@0.8.4:
    resolution:
      {
        integrity: sha512-0eyQ83M0JpeA8a4SPk61xwxBw+N9jMolDCLmzoD9J8HcL3BGTEcOLb5Ud7nCcmM3hSYzO91RqNPHayESG+os2A==,
      }
    hasBin: true

  oxlint@1.32.0:
    resolution:
      {
        integrity: sha512-HYDQCga7flsdyLMUIxTgSnEx5KBxpP9VINB8NgO+UjV80xBiTQXyVsvjtneMT3ZBLMbL0SlG/Dm03XQAsEshMA==,
      }
    engines: { node: ^20.19.0 || >=22.12.0 }
    hasBin: true
    peerDependencies:
      oxlint-tsgolint: '>=0.8.1'
    peerDependenciesMeta:
      oxlint-tsgolint:
        optional: true

  package-manager-detector@1.6.0:
    resolution:
      {
        integrity: sha512-61A5ThoTiDG/C8s8UMZwSorAGwMJ0ERVGj2OjoW5pAalsNOg15+iQiPzrLJ4jhZ1HJzmC2PIHT2oEiH3R5fzNA==,
      }

  parseurl@1.3.3:
    resolution:
      {
        integrity: sha512-CiyeOxFT/JZyN5m0z9PfXw4SCBJ6Sygz1Dpl0wqjlhDEGGBP1GnsUVEL0p63hoG1fcj3fHynXi9NYO4nWOL+qQ==,
      }
    engines: { node: '>= 0.8' }

  path-key@3.1.1:
    resolution:
      {
        integrity: sha512-ojmeN0qd+y0jszEtoY48r0Peq5dwMEkIlCOu6Q5f41lfkswXuKtYrhgoTpLnyIcHm24Uhqx+5Tqm2InSwLhE6Q==,
      }
    engines: { node: '>=8' }

  path-to-regexp@6.3.0:
    resolution:
      {
        integrity: sha512-Yhpw4T9C6hPpgPeA28us07OJeqZ5EzQTkbfwuhsUg0c237RomFoETJgmp2sa3F/41gfLE6G5cqcYwznmeEeOlQ==,
      }

  path-to-regexp@8.3.0:
    resolution:
      {
        integrity: sha512-7jdwVIRtsP8MYpdXSwOS0YdD0Du+qOoF/AEPIt88PcCFrZCzx41oxku1jD88hZBwbNUIEfpqvuhjFaMAqMTWnA==,
      }

  pathe@2.0.3:
    resolution:
      {
        integrity: sha512-WUjGcAqP1gQacoQe+OBJsFA7Ld4DyXuUIjZ5cc75cLHvJ7dtNsTugphxIADwspS+AraAUePCKrSVtPLFj/F88w==,
      }

  picocolors@1.1.1:
    resolution:
      {
        integrity: sha512-xceH2snhtb5M9liqDsmEw56le376mTZkEX/jEb/RxNFyegNul7eNslCXP9FDj/Lcu0X8KEyMceP2ntpaHrDEVA==,
      }

  picomatch@2.3.1:
    resolution:
      {
        integrity: sha512-JU3teHTNjmE2VCGFzuY8EXzCDVwEqB2a8fsIvwaStHhAWJEeVd1o1QD80CU6+ZdEXXSLbSsuLwJjkCBWqRQUVA==,
      }
    engines: { node: '>=8.6' }

  picomatch@4.0.3:
    resolution:
      {
        integrity: sha512-5gTmgEY/sqK6gFXLIsQNH19lWb4ebPDLA4SdLP7dsWkIXHWlG66oPuVvXSGFPppYZz8ZDZq0dYYrbHfBCVUb1Q==,
      }
    engines: { node: '>=12' }

  pkce-challenge@5.0.1:
    resolution:
      {
        integrity: sha512-wQ0b/W4Fr01qtpHlqSqspcj3EhBvimsdh0KlHhH8HRZnMsEa0ea2fTULOXOS9ccQr3om+GcGRk4e+isrZWV8qQ==,
      }
    engines: { node: '>=16.20.0' }

  postcss@8.5.6:
    resolution:
      {
        integrity: sha512-3Ybi1tAuwAP9s0r1UQ2J4n5Y0G05bJkpUIO0/bI9MhwmD70S5aTWbXGBwxHrelT+XM1k6dM0pk+SwNkpTRN7Pg==,
      }
    engines: { node: ^10 || ^12 || >=14 }

  proxy-addr@2.0.7:
    resolution:
      {
        integrity: sha512-llQsMLSUDUPT44jdrU/O37qlnifitDP+ZwrmmZcoSKyLKvtZxpyV0n2/bD/N4tBAAZ/gJEdZU7KMraoK1+XYAg==,
      }
    engines: { node: '>= 0.10' }

  publint@0.3.15:
    resolution:
      {
        integrity: sha512-xPbRAPW+vqdiaKy5sVVY0uFAu3LaviaPO3pZ9FaRx59l9+U/RKR1OEbLhkug87cwiVKxPXyB4txsv5cad67u+A==,
      }
    engines: { node: '>=18' }
    hasBin: true

  qs@6.14.0:
    resolution:
      {
        integrity: sha512-YWWTjgABSKcvs/nWBi9PycY/JiPJqOD4JA6o9Sej2AtvSGarXxKC3OQSk4pAarbdQlKAh5D4FCQkJNkW+GAn3w==,
      }
    engines: { node: '>=0.6' }

  quansync@1.0.0:
    resolution:
      {
        integrity: sha512-5xZacEEufv3HSTPQuchrvV6soaiACMFnq1H8wkVioctoH3TRha9Sz66lOxRwPK/qZj7HPiSveih9yAyh98gvqA==,
      }

  queue-microtask@1.2.3:
    resolution:
      {
        integrity: sha512-NuaNSa6flKT5JaSYQzJok04JzTL1CA6aGhv5rfLW3PgqA+M2ChpZQnAC8h8i4ZFkBS8X5RqkDBHA7r4hej3K9A==,
      }

  range-parser@1.2.1:
    resolution:
      {
        integrity: sha512-Hrgsx+orqoygnmhFbKaHE6c296J+HTAQXoxEF6gNupROmmGJRoyzfG3ccAveqCBrwr/2yxQ5BVd/GTl5agOwSg==,
      }
    engines: { node: '>= 0.6' }

  raw-body@3.0.2:
    resolution:
      {
        integrity: sha512-K5zQjDllxWkf7Z5xJdV0/B0WTNqx6vxG70zJE4N0kBs4LovmEYWJzQGxC9bS9RAKu3bgM40lrd5zoLJ12MQ5BA==,
      }
    engines: { node: '>= 0.10' }

  require-directory@2.1.1:
    resolution:
      {
        integrity: sha512-fGxEI7+wsG9xrvdjsrlmL22OMTTiHRwAMroiEeMgq8gzoLC/PQr7RsRDSTLUg/bZAZtF+TVIkHc6/4RIKrui+Q==,
      }
    engines: { node: '>=0.10.0' }

  require-from-string@2.0.2:
    resolution:
      {
        integrity: sha512-Xf0nWe6RseziFMu+Ap9biiUbmplq6S9/p+7w7YXP/JBHhrUDDUhwa+vANyubuqfZWTveU//DYVGsDG7RKL/vEw==,
      }
    engines: { node: '>=0.10.0' }

  resolve-pkg-maps@1.0.0:
    resolution:
      {
        integrity: sha512-seS2Tj26TBVOC2NIc2rOe2y2ZO7efxITtLZcGSOnHHNOQ7CkiUBfw0Iw2ck6xkIhPwLhKNLS8BO+hEpngQlqzw==,
      }

  rettime@0.7.0:
    resolution:
      {
        integrity: sha512-LPRKoHnLKd/r3dVxcwO7vhCW+orkOGj9ViueosEBK6ie89CijnfRlhaDhHq/3Hxu4CkWQtxwlBG0mzTQY6uQjw==,
      }

  reusify@1.1.0:
    resolution:
      {
        integrity: sha512-g6QUff04oZpHs0eG5p83rFLhHeV00ug/Yf9nZM6fLeUrPguBTkTQOdpAWWspMh55TZfVQDPaN3NQJfbVRAxdIw==,
      }
    engines: { iojs: '>=1.0.0', node: '>=0.10.0' }

  rolldown-plugin-dts@0.18.3:
    resolution:
      {
        integrity: sha512-rd1LZ0Awwfyn89UndUF/HoFF4oH9a5j+2ZeuKSJYM80vmeN/p0gslYMnHTQHBEXPhUlvAlqGA3tVgXB/1qFNDg==,
      }
    engines: { node: '>=20.19.0' }
    peerDependencies:
      '@ts-macro/tsc': ^0.3.6
      '@typescript/native-preview': '>=7.0.0-dev.20250601.1'
      rolldown: ^1.0.0-beta.51
      typescript: ^5.0.0
      vue-tsc: ~3.1.0
    peerDependenciesMeta:
      '@ts-macro/tsc':
        optional: true
      '@typescript/native-preview':
        optional: true
      typescript:
        optional: true
      vue-tsc:
        optional: true

  rolldown@1.0.0-beta.53:
    resolution:
      {
        integrity: sha512-Qd9c2p0XKZdgT5AYd+KgAMggJ8ZmCs3JnS9PTMWkyUfteKlfmKtxJbWTHkVakxwXs1Ub7jrRYVeFeF7N0sQxyw==,
      }
    engines: { node: ^20.19.0 || >=22.12.0 }
    hasBin: true

  rollup@4.53.3:
    resolution:
      {
        integrity: sha512-w8GmOxZfBmKknvdXU1sdM9NHcoQejwF/4mNgj2JuEEdRaHwwF12K7e9eXn1nLZ07ad+du76mkVsyeb2rKGllsA==,
      }
    engines: { node: '>=18.0.0', npm: '>=8.0.0' }
    hasBin: true

  router@2.2.0:
    resolution:
      {
        integrity: sha512-nLTrUKm2UyiL7rlhapu/Zl45FwNgkZGaCpZbIHajDYgwlJCOzLSk+cIPAnsEqV955GjILJnKbdQC1nVPz+gAYQ==,
      }
    engines: { node: '>= 18' }

  run-parallel@1.2.0:
    resolution:
      {
        integrity: sha512-5l4VyZR86LZ/lDxZTR6jqL8AFE2S0IFLMP26AbjsLVADxHdhB/c0GUsH+y39UfCi3dzz8OlQuPmnaJOMoDHQBA==,
      }

  sade@1.8.1:
    resolution:
      {
        integrity: sha512-xal3CZX1Xlo/k4ApwCFrHVACi9fBqJ7V+mwhBsuf/1IOKbBy098Fex+Wa/5QMubw09pSZ/u8EY8PWgevJsXp1A==,
      }
    engines: { node: '>=6' }

  safer-buffer@2.1.2:
    resolution:
      {
        integrity: sha512-YZo3K82SD7Riyi0E1EQPojLz7kpepnSQI9IyPbHHg1XXXevb5dJI7tpyN2ADxGcQbHG7vcyRHk0cbwqcQriUtg==,
      }

  semver@7.7.3:
    resolution:
      {
        integrity: sha512-SdsKMrI9TdgjdweUSR9MweHA4EJ8YxHn8DFaDisvhVlUOe4BF1tLD7GAj0lIqWVl+dPb/rExr0Btby5loQm20Q==,
      }
    engines: { node: '>=10' }
    hasBin: true

  send@1.2.0:
    resolution:
      {
        integrity: sha512-uaW0WwXKpL9blXE2o0bRhoL2EGXIrZxQ2ZQ4mgcfoBxdFmQold+qWsD2jLrfZ0trjKL6vOw0j//eAwcALFjKSw==,
      }
    engines: { node: '>= 18' }

  serve-static@2.2.0:
    resolution:
      {
        integrity: sha512-61g9pCh0Vnh7IutZjtLGGpTA355+OPn2TyDv/6ivP2h/AdAVX9azsoxmg2/M6nZeQZNYBEwIcsne1mJd9oQItQ==,
      }
    engines: { node: '>= 18' }

  setprototypeof@1.2.0:
    resolution:
      {
        integrity: sha512-E5LDX7Wrp85Kil5bhZv46j8jOeboKq5JMmYM3gVGdGH8xFpPWXUMsNrlODCrkoxMEeNi/XZIwuRvY4XNwYMJpw==,
      }

  shebang-command@2.0.0:
    resolution:
      {
        integrity: sha512-kHxr2zZpYtdmrN1qDjrrX/Z1rR1kG8Dx+gkpK1G4eXmvXswmcE1hTWBWYUzlraYw1/yZp6YuDY77YtvbN0dmDA==,
      }
    engines: { node: '>=8' }

  shebang-regex@3.0.0:
    resolution:
      {
        integrity: sha512-7++dFhtcx3353uBaq8DDR4NuxBetBzC7ZQOhmTQInHEd6bSrXdiEyzCvG07Z44UYdLShWUyXt5M/yhz8ekcb1A==,
      }
    engines: { node: '>=8' }

  side-channel-list@1.0.0:
    resolution:
      {
        integrity: sha512-FCLHtRD/gnpCiCHEiJLOwdmFP+wzCmDEkc9y7NsYxeF4u7Btsn1ZuwgwJGxImImHicJArLP4R0yX4c2KCrMrTA==,
      }
    engines: { node: '>= 0.4' }

  side-channel-map@1.0.1:
    resolution:
      {
        integrity: sha512-VCjCNfgMsby3tTdo02nbjtM/ewra6jPHmpThenkTYh8pG9ucZ/1P8So4u4FGBek/BjpOVsDCMoLA/iuBKIFXRA==,
      }
    engines: { node: '>= 0.4' }

  side-channel-weakmap@1.0.2:
    resolution:
      {
        integrity: sha512-WPS/HvHQTYnHisLo9McqBHOJk2FkHO/tlpvldyrnem4aeQp4hai3gythswg6p01oSoTl58rcpiFAjF2br2Ak2A==,
      }
    engines: { node: '>= 0.4' }

  side-channel@1.1.0:
    resolution:
      {
        integrity: sha512-ZX99e6tRweoUXqR+VBrslhda51Nh5MTQwou5tnUDgbtyM0dBgmhEDtWGP/xbKn6hqfPRHujUNwz5fy/wbbhnpw==,
      }
    engines: { node: '>= 0.4' }

  siginfo@2.0.0:
    resolution:
      {
        integrity: sha512-ybx0WO1/8bSBLEWXZvEd7gMW3Sn3JFlW3TvX1nREbDLRNQNaeNN8WK0meBwPdAaOI7TtRRRJn/Es1zhrrCHu7g==,
      }

  signal-exit@4.1.0:
    resolution:
      {
        integrity: sha512-bzyZ1e88w9O1iNJbKnOlvYTrWPDl46O1bG0D3XInv+9tkPrxrN8jUUTiFlDkkmKWgn1M6CfIA13SuGqOa9Korw==,
      }
    engines: { node: '>=14' }

  sisteransi@1.0.5:
    resolution:
      {
        integrity: sha512-bLGGlR1QxBcynn2d5YmDX4MGjlZvy2MRBDRNHLJ8VI6l6+9FUiyTFNJ0IveOSP0bcXgVDPRcfGqA0pjaqUpfVg==,
      }

  smol-toml@1.5.2:
    resolution:
      {
        integrity: sha512-QlaZEqcAH3/RtNyet1IPIYPsEWAaYyXXv1Krsi+1L/QHppjX4Ifm8MQsBISz9vE8cHicIq3clogsheili5vhaQ==,
      }
    engines: { node: '>= 18' }

  source-map-js@1.2.1:
    resolution:
      {
        integrity: sha512-UXWMKhLOwVKb728IUtQPXxfYU+usdybtUrK/8uGE8CQMvrhOpwvzDBwj0QhSL7MQc7vIsISBG8VQ8+IDQxpfQA==,
      }
    engines: { node: '>=0.10.0' }

  stackback@0.0.2:
    resolution:
      {
        integrity: sha512-1XMJE5fQo1jGH6Y/7ebnwPOBEkIEnT4QF32d5R1+VXdXveM0IBMJt8zfaxX1P3QhVwrYe+576+jkANtSS2mBbw==,
      }

  statuses@2.0.2:
    resolution:
      {
        integrity: sha512-DvEy55V3DB7uknRo+4iOGT5fP1slR8wQohVdknigZPMpMstaKJQWhwiYBACJE3Ul2pTnATihhBYnRhZQHGBiRw==,
      }
    engines: { node: '>= 0.8' }

  std-env@3.10.0:
    resolution:
      {
        integrity: sha512-5GS12FdOZNliM5mAOxFRg7Ir0pWz8MdpYm6AY6VPkGpbA7ZzmbzNcBJQ0GPvvyWgcY7QAhCgf9Uy89I03faLkg==,
      }

  strict-event-emitter@0.5.1:
    resolution:
      {
        integrity: sha512-vMgjE/GGEPEFnhFub6pa4FmJBRBVOLpIII2hvCZ8Kzb7K0hlHo7mQv6xYrBvCL2LtAIBwFUK8wvuJgTVSQ5MFQ==,
      }

  string-width@4.2.3:
    resolution:
      {
        integrity: sha512-wKyQRQpjJ0sIp62ErSZdGsjMJWsap5oRNihHhu6G7JVO/9jIB6UyevL+tXuOqrng8j/cxKTWyWUwvSTriiZz/g==,
      }
    engines: { node: '>=8' }

  strip-ansi@6.0.1:
    resolution:
      {
        integrity: sha512-Y38VPSHcqkFrCpFnQ9vuSXmquuv5oXOKpGeT6aGrr3o3Gc9AlVa6JBfUSOCnbxGGZF+/0ooI7KrPuUSztUdU5A==,
      }
    engines: { node: '>=8' }

  strip-json-comments@5.0.3:
    resolution:
      {
        integrity: sha512-1tB5mhVo7U+ETBKNf92xT4hrQa3pm0MZ0PQvuDnWgAAGHDsfp4lPSpiS6psrSiet87wyGPh9ft6wmhOMQ0hDiw==,
      }
    engines: { node: '>=14.16' }

  supports-color@7.2.0:
    resolution:
      {
        integrity: sha512-qpCAvRl9stuOHveKsn7HncJRvv501qIacKzQlO/+Lwxc9+0q2wLyv4Dfvt80/DPn2pqOBsJdDiogXGR9+OvwRw==,
      }
    engines: { node: '>=8' }

  tagged-tag@1.0.0:
    resolution:
      {
        integrity: sha512-yEFYrVhod+hdNyx7g5Bnkkb0G6si8HJurOoOEgC8B/O0uXLHlaey/65KRv6cuWBNhBgHKAROVpc7QyYqE5gFng==,
      }
    engines: { node: '>=20' }

  tinybench@2.9.0:
    resolution:
      {
        integrity: sha512-0+DUvqWMValLmha6lr4kD8iAMK1HzV0/aKnCtWb9v9641TnP/MFb7Pc2bxoxQjTXAErryXVgUOfv2YqNllqGeg==,
      }

  tinyexec@1.0.2:
    resolution:
      {
        integrity: sha512-W/KYk+NFhkmsYpuHq5JykngiOCnxeVL8v8dFnqxSD8qEEdRfXk1SDM6JzNqcERbcGYj9tMrDQBYV9cjgnunFIg==,
      }
    engines: { node: '>=18' }

  tinyglobby@0.2.15:
    resolution:
      {
        integrity: sha512-j2Zq4NyQYG5XMST4cbs02Ak8iJUdxRM0XI5QyxXuZOzKOINmWurp3smXu3y5wDcJrptwpSjgXHzIQxR0omXljQ==,
      }
    engines: { node: '>=12.0.0' }

  tinyrainbow@3.0.3:
    resolution:
      {
        integrity: sha512-PSkbLUoxOFRzJYjjxHJt9xro7D+iilgMX/C9lawzVuYiIdcihh9DXmVibBe8lmcFrRi/VzlPjBxbN7rH24q8/Q==,
      }
    engines: { node: '>=14.0.0' }

  tldts-core@7.0.19:
    resolution:
      {
        integrity: sha512-lJX2dEWx0SGH4O6p+7FPwYmJ/bu1JbcGJ8RLaG9b7liIgZ85itUVEPbMtWRVrde/0fnDPEPHW10ZsKW3kVsE9A==,
      }

  tldts@7.0.19:
    resolution:
      {
        integrity: sha512-8PWx8tvC4jDB39BQw1m4x8y5MH1BcQ5xHeL2n7UVFulMPH/3Q0uiamahFJ3lXA0zO2SUyRXuVVbWSDmstlt9YA==,
      }
    hasBin: true

  to-regex-range@5.0.1:
    resolution:
      {
        integrity: sha512-65P7iz6X5yEr1cwcgvQxbbIw7Uk3gOy5dIdtZ4rDveLqhrdJP+Li/Hx6tyK0NEb+2GCyneCMJiGqrADCSNk8sQ==,
      }
    engines: { node: '>=8.0' }

  toidentifier@1.0.1:
    resolution:
      {
        integrity: sha512-o5sSPKEkg/DIQNmH43V0/uerLrpzVedkUh8tGNvaeXpfpuwjKenlSox/2O/BTlZUtEe+JG7s5YhEz608PlAHRA==,
      }
    engines: { node: '>=0.6' }

  tough-cookie@6.0.0:
    resolution:
      {
        integrity: sha512-kXuRi1mtaKMrsLUxz3sQYvVl37B0Ns6MzfrtV5DvJceE9bPyspOqk9xxv7XbZWcfLWbFmm997vl83qUWVJA64w==,
      }
    engines: { node: '>=16' }

  tree-kill@1.2.2:
    resolution:
      {
        integrity: sha512-L0Orpi8qGpRG//Nd+H90vFB+3iHnue1zSSGmNOOCh1GLJ7rUKVwV2HvijphGQS2UmhUZewS9VgvxYIdgr+fG1A==,
      }
    hasBin: true

  tsdown@0.17.2:
    resolution:
      {
        integrity: sha512-SuU+0CWm/95KfXqojHTVuwcouIsdn7HpYcwDyOdKktJi285NxKwysjFUaxYLxpCNqqPvcFvokXLO4dZThRwzkw==,
      }
    engines: { node: '>=20.19.0' }
    hasBin: true
    peerDependencies:
      '@arethetypeswrong/core': ^0.18.1
      '@vitejs/devtools': ^0.0.0-alpha.19
      publint: ^0.3.0
      typescript: ^5.0.0
      unplugin-lightningcss: ^0.4.0
      unplugin-unused: ^0.5.0
    peerDependenciesMeta:
      '@arethetypeswrong/core':
        optional: true
      '@vitejs/devtools':
        optional: true
      publint:
        optional: true
      typescript:
        optional: true
      unplugin-lightningcss:
        optional: true
      unplugin-unused:
        optional: true

  tslib@2.8.1:
    resolution:
      {
        integrity: sha512-oJFu94HQb+KVduSUQL7wnpmqnfmLsOA/nAh6b6EH0wCEoK0/mPeXU6c3wKDV83MkOuHPRHtSXKKU99IBazS/2w==,
      }

  tsx@4.21.0:
    resolution:
      {
        integrity: sha512-5C1sg4USs1lfG0GFb2RLXsdpXqBSEhAaA/0kPL01wxzpMqLILNxIxIOKiILz+cdg/pLnOUxFYOR5yhHU666wbw==,
      }
    engines: { node: '>=18.0.0' }
    hasBin: true

  type-fest@4.41.0:
    resolution:
      {
        integrity: sha512-TeTSQ6H5YHvpqVwBRcnLDCBnDOHWYu7IvGbHT6N8AOymcr9PJGjc1GTtiWZTYg0NCgYwvnYWEkVChQAr9bjfwA==,
      }
    engines: { node: '>=16' }

  type-fest@5.3.0:
    resolution:
      {
        integrity: sha512-d9CwU93nN0IA1QL+GSNDdwLAu1Ew5ZjTwupvedwg3WdfoH6pIDvYQ2hV0Uc2nKBLPq7NB5apCx57MLS5qlmO5g==,
      }
    engines: { node: '>=20' }

  type-is@2.0.1:
    resolution:
      {
        integrity: sha512-OZs6gsjF4vMp32qrCbiVSkrFmXtG/AZhY3t0iAMrMBiAZyV9oALtXO8hsrHbMXF9x6L3grlFuwW2oAz7cav+Gw==,
      }
    engines: { node: '>= 0.6' }

  typescript@5.9.3:
    resolution:
      {
        integrity: sha512-jl1vZzPDinLr9eUt3J/t7V6FgNEw9QjvBPdysz9KfQDD41fQrC2Y4vKQdiaUpFT4bXlb1RHhLpp8wtm6M5TgSw==,
      }
    engines: { node: '>=14.17' }
    hasBin: true

  unconfig-core@7.4.2:
    resolution:
      {
        integrity: sha512-VgPCvLWugINbXvMQDf8Jh0mlbvNjNC6eSUziHsBCMpxR05OPrNrvDnyatdMjRgcHaaNsCqz+wjNXxNw1kRLHUg==,
      }

  undici-types@6.21.0:
    resolution:
      {
        integrity: sha512-iwDZqg0QAGrg9Rav5H4n0M64c3mkR59cJ6wQp+7C4nI0gsmExaedaYLNO44eT4AtBBwjbTiGPMlt2Md0T9H9JQ==,
      }

  unpipe@1.0.0:
    resolution:
      {
        integrity: sha512-pjy2bYhSsufwWlKwPc+l3cN7+wuJlK6uz0YdJEOlQDbl6jo/YlPi4mb8agUkVC8BF7V8NuzeyPNqRksA3hztKQ==,
      }
    engines: { node: '>= 0.8' }

  unplugin-unused@0.5.6:
    resolution:
      {
        integrity: sha512-nuMhConeGhmYRFVvO3ZEJtAo6GrM09UqTJrOjKnTSkyr9zRjjkqN1M+mPZhYMN19+WHBR+JuNmq/gLo/ZajfdQ==,
      }
    engines: { node: '>=20.19.0' }

  unplugin@2.3.11:
    resolution:
      {
        integrity: sha512-5uKD0nqiYVzlmCRs01Fhs2BdkEgBS3SAVP6ndrBsuK42iC2+JHyxM05Rm9G8+5mkmRtzMZGY8Ct5+mliZxU/Ww==,
      }
    engines: { node: '>=18.12.0' }

  unrun@0.2.19:
    resolution:
      {
        integrity: sha512-DbwbJ9BvPEb3BeZnIpP9S5tGLO/JIgPQ3JrpMRFIfZMZfMG19f26OlLbC2ml8RRdrI2ZA7z2t+at5tsIHbh6Qw==,
      }
    engines: { node: '>=20.19.0' }
    hasBin: true
    peerDependencies:
      synckit: ^0.11.11
    peerDependenciesMeta:
      synckit:
        optional: true

  until-async@3.0.2:
    resolution:
      {
        integrity: sha512-IiSk4HlzAMqTUseHHe3VhIGyuFmN90zMTpD3Z3y8jeQbzLIq500MVM7Jq2vUAnTKAFPJrqwkzr6PoTcPhGcOiw==,
      }

  vary@1.1.2:
    resolution:
      {
        integrity: sha512-BNGbWLfd0eUPabhkXUVm0j8uuvREyTh5ovRa/dyow/BqAbZJyC+5fU+IzQOzmAKzYqYRAISoRhdQr3eIZ/PXqg==,
      }
    engines: { node: '>= 0.8' }

  vite@7.2.6:
    resolution:
      {
        integrity: sha512-tI2l/nFHC5rLh7+5+o7QjKjSR04ivXDF4jcgV0f/bTQ+OJiITy5S6gaynVsEM+7RqzufMnVbIon6Sr5x1SDYaQ==,
      }
    engines: { node: ^20.19.0 || >=22.12.0 }
    hasBin: true
    peerDependencies:
      '@types/node': ^20.19.0 || >=22.12.0
      jiti: '>=1.21.0'
      less: ^4.0.0
      lightningcss: ^1.21.0
      sass: ^1.70.0
      sass-embedded: ^1.70.0
      stylus: '>=0.54.8'
      sugarss: ^5.0.0
      terser: ^5.16.0
      tsx: ^4.8.1
      yaml: ^2.4.2
    peerDependenciesMeta:
      '@types/node':
        optional: true
      jiti:
        optional: true
      less:
        optional: true
      lightningcss:
        optional: true
      sass:
        optional: true
      sass-embedded:
        optional: true
      stylus:
        optional: true
      sugarss:
        optional: true
      terser:
        optional: true
      tsx:
        optional: true
      yaml:
        optional: true

  vitest@4.0.15:
    resolution:
      {
        integrity: sha512-n1RxDp8UJm6N0IbJLQo+yzLZ2sQCDyl1o0LeugbPWf8+8Fttp29GghsQBjYJVmWq3gBFfe9Hs1spR44vovn2wA==,
      }
    engines: { node: ^20.0.0 || ^22.0.0 || >=24.0.0 }
    hasBin: true
    peerDependencies:
      '@edge-runtime/vm': '*'
      '@opentelemetry/api': ^1.9.0
      '@types/node': ^20.0.0 || ^22.0.0 || >=24.0.0
      '@vitest/browser-playwright': 4.0.15
      '@vitest/browser-preview': 4.0.15
      '@vitest/browser-webdriverio': 4.0.15
      '@vitest/ui': 4.0.15
      happy-dom: '*'
      jsdom: '*'
    peerDependenciesMeta:
      '@edge-runtime/vm':
        optional: true
      '@opentelemetry/api':
        optional: true
      '@types/node':
        optional: true
      '@vitest/browser-playwright':
        optional: true
      '@vitest/browser-preview':
        optional: true
      '@vitest/browser-webdriverio':
        optional: true
      '@vitest/ui':
        optional: true
      happy-dom:
        optional: true
      jsdom:
        optional: true

  walk-up-path@4.0.0:
    resolution:
      {
        integrity: sha512-3hu+tD8YzSLGuFYtPRb48vdhKMi0KQV5sn+uWr8+7dMEq/2G/dtLrdDinkLjqq5TIbIBjYJ4Ax/n3YiaW7QM8A==,
      }
    engines: { node: 20 || >=22 }

  webpack-virtual-modules@0.6.2:
    resolution:
      {
        integrity: sha512-66/V2i5hQanC51vBQKPH4aI8NMAcBW59FVBs+rC7eGHupMyfn34q7rZIE+ETlJ+XTevqfUhVVBgSUNSW2flEUQ==,
      }

  which@2.0.2:
    resolution:
      {
        integrity: sha512-BLI3Tl1TW3Pvl70l3yq3Y64i+awpwXqsGBYWkkqMtnbXgrMD+yj7rhW0kuEDxzJaYXGjEW5ogapKNMEKNMjibA==,
      }
    engines: { node: '>= 8' }
    hasBin: true

  why-is-node-running@2.3.0:
    resolution:
      {
        integrity: sha512-hUrmaWBdVDcxvYqnyh09zunKzROWjbZTiNy8dBEjkS7ehEDQibXJ7XvlmtbwuTclUiIyN+CyXQD4Vmko8fNm8w==,
      }
    engines: { node: '>=8' }
    hasBin: true

  wrap-ansi@6.2.0:
    resolution:
      {
        integrity: sha512-r6lPcBGxZXlIcymEu7InxDMhdW0KDxpLgoFLcguasxCaJ/SOIZwINatK9KY/tf+ZrlywOKU0UDj3ATXUBfxJXA==,
      }
    engines: { node: '>=8' }

  wrap-ansi@7.0.0:
    resolution:
      {
        integrity: sha512-YVGIj2kamLSTxw6NsZjoBxfSwsn0ycdesmc4p+Q21c5zPuZ1pl+NfxVdxPtdHvmNVOQ6XSYG4AUtyt/Fi7D16Q==,
      }
    engines: { node: '>=10' }

  wrappy@1.0.2:
    resolution:
      {
        integrity: sha512-l4Sp/DRseor9wL6EvV2+TuQn63dMkPjZ/sp9XkghTEbV9KlPS1xUsZ3u7/IQO4wxtcFB4bgpQPRcR3QCvezPcQ==,
      }

  y18n@5.0.8:
    resolution:
      {
        integrity: sha512-0pfFzegeDWJHJIAmTLRP2DwHjdF5s7jo9tuztdQxAhINCdvS+3nGINqPd00AphqJR/0LhANUS6/+7SCb98YOfA==,
      }
    engines: { node: '>=10' }

  yaml@2.8.2:
    resolution:
      {
        integrity: sha512-mplynKqc1C2hTVYxd0PU2xQAc22TI1vShAYGksCCfxbn/dFwnHTNi1bvYsBTkhdUNtGIf5xNOg938rrSSYvS9A==,
      }
    engines: { node: '>= 14.6' }
    hasBin: true

  yargs-parser@21.1.1:
    resolution:
      {
        integrity: sha512-tVpsJW7DdjecAiFpbIB1e3qxIQsE6NoPc5/eTdrbbIC4h0LVsWhnoa3g+m2HclBIujHzsxZ4VJVA+GUuc2/LBw==,
      }
    engines: { node: '>=12' }

  yargs@17.7.2:
    resolution:
      {
        integrity: sha512-7dSzzRQ++CKnNI/krKnYRV7JKKPUXMEh61soaHKg9mrWEhzFWhFnxPxGl+69cD1Ou63C13NUPCnmIcrvqCuM6w==,
      }
    engines: { node: '>=12' }

  yoctocolors-cjs@2.1.3:
    resolution:
      {
        integrity: sha512-U/PBtDf35ff0D8X8D0jfdzHYEPFxAI7jJlxZXwCSez5M3190m+QobIfh+sWDWSHMCWWJN2AWamkegn6vr6YBTw==,
      }
    engines: { node: '>=18' }

  zod-to-json-schema@3.25.0:
    resolution:
      {
        integrity: sha512-HvWtU2UG41LALjajJrML6uQejQhNJx+JBO9IflpSja4R03iNWfKXrj6W2h7ljuLyc1nKS+9yDyL/9tD1U/yBnQ==,
      }
    peerDependencies:
      zod: ^3.25 || ^4

  zod@4.1.13:
    resolution:
      {
        integrity: sha512-AvvthqfqrAhNH9dnfmrfKzX5upOdjUVJYFqNSlkmGf64gRaTzlPwz99IHYnVs28qYAybvAlBV+H7pn0saFY4Ig==,
      }

snapshots:
  '@ai-sdk/gateway@2.0.18(zod@4.1.13)':
    dependencies:
      '@ai-sdk/provider': 2.0.0
      '@ai-sdk/provider-utils': 3.0.18(zod@4.1.13)
      '@vercel/oidc': 3.0.5
      zod: 4.1.13

  '@ai-sdk/openai@2.0.80(zod@4.1.13)':
    dependencies:
      '@ai-sdk/provider': 2.0.0
      '@ai-sdk/provider-utils': 3.0.18(zod@4.1.13)
      zod: 4.1.13

  '@ai-sdk/provider-utils@3.0.18(zod@4.1.13)':
    dependencies:
      '@ai-sdk/provider': 2.0.0
      '@standard-schema/spec': 1.0.0
      eventsource-parser: 3.0.6
      zod: 4.1.13

  '@ai-sdk/provider@2.0.0':
    dependencies:
      json-schema: 0.4.0

  '@anthropic-ai/sdk@0.52.0': {}

  '@babel/generator@7.28.5':
    dependencies:
      '@babel/parser': 7.28.5
      '@babel/types': 7.28.5
      '@jridgewell/gen-mapping': 0.3.13
      '@jridgewell/trace-mapping': 0.3.31
      jsesc: 3.1.0

  '@babel/helper-string-parser@7.27.1': {}

  '@babel/helper-validator-identifier@7.28.5': {}

  '@babel/parser@7.28.5':
    dependencies:
      '@babel/types': 7.28.5

  '@babel/types@7.28.5':
    dependencies:
      '@babel/helper-string-parser': 7.27.1
      '@babel/helper-validator-identifier': 7.28.5

  '@bcoe/v8-coverage@1.0.2': {}

  '@clack/core@0.5.0':
    dependencies:
      picocolors: 1.1.1
      sisteransi: 1.0.5

  '@clack/prompts@0.11.0':
    dependencies:
      '@clack/core': 0.5.0
      picocolors: 1.1.1
      sisteransi: 1.0.5

  '@emnapi/core@1.7.1':
    dependencies:
      '@emnapi/wasi-threads': 1.1.0
      tslib: 2.8.1
    optional: true

  '@emnapi/runtime@1.7.1':
    dependencies:
      tslib: 2.8.1
    optional: true

  '@emnapi/wasi-threads@1.1.0':
    dependencies:
      tslib: 2.8.1
    optional: true

  '@esbuild/aix-ppc64@0.25.12':
    optional: true

  '@esbuild/aix-ppc64@0.27.0':
    optional: true

  '@esbuild/android-arm64@0.25.12':
    optional: true

  '@esbuild/android-arm64@0.27.0':
    optional: true

  '@esbuild/android-arm@0.25.12':
    optional: true

  '@esbuild/android-arm@0.27.0':
    optional: true

  '@esbuild/android-x64@0.25.12':
    optional: true

  '@esbuild/android-x64@0.27.0':
    optional: true

  '@esbuild/darwin-arm64@0.25.12':
    optional: true

  '@esbuild/darwin-arm64@0.27.0':
    optional: true

  '@esbuild/darwin-x64@0.25.12':
    optional: true

  '@esbuild/darwin-x64@0.27.0':
    optional: true

  '@esbuild/freebsd-arm64@0.25.12':
    optional: true

  '@esbuild/freebsd-arm64@0.27.0':
    optional: true

  '@esbuild/freebsd-x64@0.25.12':
    optional: true

  '@esbuild/freebsd-x64@0.27.0':
    optional: true

  '@esbuild/linux-arm64@0.25.12':
    optional: true

  '@esbuild/linux-arm64@0.27.0':
    optional: true

  '@esbuild/linux-arm@0.25.12':
    optional: true

  '@esbuild/linux-arm@0.27.0':
    optional: true

  '@esbuild/linux-ia32@0.25.12':
    optional: true

  '@esbuild/linux-ia32@0.27.0':
    optional: true

  '@esbuild/linux-loong64@0.25.12':
    optional: true

  '@esbuild/linux-loong64@0.27.0':
    optional: true

  '@esbuild/linux-mips64el@0.25.12':
    optional: true

  '@esbuild/linux-mips64el@0.27.0':
    optional: true

  '@esbuild/linux-ppc64@0.25.12':
    optional: true

  '@esbuild/linux-ppc64@0.27.0':
    optional: true

  '@esbuild/linux-riscv64@0.25.12':
    optional: true

  '@esbuild/linux-riscv64@0.27.0':
    optional: true

  '@esbuild/linux-s390x@0.25.12':
    optional: true

  '@esbuild/linux-s390x@0.27.0':
    optional: true

  '@esbuild/linux-x64@0.25.12':
    optional: true

  '@esbuild/linux-x64@0.27.0':
    optional: true

  '@esbuild/netbsd-arm64@0.25.12':
    optional: true

  '@esbuild/netbsd-arm64@0.27.0':
    optional: true

  '@esbuild/netbsd-x64@0.25.12':
    optional: true

  '@esbuild/netbsd-x64@0.27.0':
    optional: true

  '@esbuild/openbsd-arm64@0.25.12':
    optional: true

  '@esbuild/openbsd-arm64@0.27.0':
    optional: true

  '@esbuild/openbsd-x64@0.25.12':
    optional: true

  '@esbuild/openbsd-x64@0.27.0':
    optional: true

  '@esbuild/openharmony-arm64@0.25.12':
    optional: true

  '@esbuild/openharmony-arm64@0.27.0':
    optional: true

  '@esbuild/sunos-x64@0.25.12':
    optional: true

  '@esbuild/sunos-x64@0.27.0':
    optional: true

  '@esbuild/win32-arm64@0.25.12':
    optional: true

  '@esbuild/win32-arm64@0.27.0':
    optional: true

  '@esbuild/win32-ia32@0.25.12':
    optional: true

  '@esbuild/win32-ia32@0.27.0':
    optional: true

  '@esbuild/win32-x64@0.25.12':
    optional: true

  '@esbuild/win32-x64@0.27.0':
    optional: true

  '@hono/mcp@0.1.5(@modelcontextprotocol/sdk@1.24.3(zod@4.1.13))(hono@4.10.7)':
    dependencies:
      '@modelcontextprotocol/sdk': 1.24.3(zod@4.1.13)
      hono: 4.10.7

  '@inquirer/ansi@1.0.2': {}

  '@inquirer/confirm@5.1.21(@types/node@22.19.1)':
    dependencies:
      '@inquirer/core': 10.3.2(@types/node@22.19.1)
      '@inquirer/type': 3.0.10(@types/node@22.19.1)
    optionalDependencies:
      '@types/node': 22.19.1

  '@inquirer/core@10.3.2(@types/node@22.19.1)':
    dependencies:
      '@inquirer/ansi': 1.0.2
      '@inquirer/figures': 1.0.15
      '@inquirer/type': 3.0.10(@types/node@22.19.1)
      cli-width: 4.1.0
      mute-stream: 2.0.0
      signal-exit: 4.1.0
      wrap-ansi: 6.2.0
      yoctocolors-cjs: 2.1.3
    optionalDependencies:
      '@types/node': 22.19.1

  '@inquirer/figures@1.0.15': {}

  '@inquirer/type@3.0.10(@types/node@22.19.1)':
    optionalDependencies:
      '@types/node': 22.19.1

  '@jridgewell/gen-mapping@0.3.13':
    dependencies:
      '@jridgewell/sourcemap-codec': 1.5.5
      '@jridgewell/trace-mapping': 0.3.31

  '@jridgewell/remapping@2.3.5':
    dependencies:
      '@jridgewell/gen-mapping': 0.3.13
      '@jridgewell/trace-mapping': 0.3.31

  '@jridgewell/resolve-uri@3.1.2': {}

  '@jridgewell/sourcemap-codec@1.5.5': {}

  '@jridgewell/trace-mapping@0.3.31':
    dependencies:
      '@jridgewell/resolve-uri': 3.1.2
      '@jridgewell/sourcemap-codec': 1.5.5

  '@modelcontextprotocol/sdk@1.24.3(zod@4.1.13)':
    dependencies:
      ajv: 8.17.1
      ajv-formats: 3.0.1(ajv@8.17.1)
      content-type: 1.0.5
      cors: 2.8.5
      cross-spawn: 7.0.6
      eventsource: 3.0.7
      eventsource-parser: 3.0.6
      express: 5.2.1
      express-rate-limit: 7.5.1(express@5.2.1)
      jose: 6.1.3
      pkce-challenge: 5.0.1
      raw-body: 3.0.2
      zod: 4.1.13
      zod-to-json-schema: 3.25.0(zod@4.1.13)
    transitivePeerDependencies:
      - supports-color

  '@mswjs/interceptors@0.40.0':
    dependencies:
      '@open-draft/deferred-promise': 2.2.0
      '@open-draft/logger': 0.3.0
      '@open-draft/until': 2.1.0
      is-node-process: 1.2.0
      outvariant: 1.4.3
      strict-event-emitter: 0.5.1

  '@napi-rs/wasm-runtime@1.1.0':
    dependencies:
      '@emnapi/core': 1.7.1
      '@emnapi/runtime': 1.7.1
      '@tybys/wasm-util': 0.10.1
    optional: true

  '@nodelib/fs.scandir@2.1.5':
    dependencies:
      '@nodelib/fs.stat': 2.0.5
      run-parallel: 1.2.0

  '@nodelib/fs.stat@2.0.5': {}

  '@nodelib/fs.walk@1.2.8':
    dependencies:
      '@nodelib/fs.scandir': 2.1.5
      fastq: 1.19.1

  '@open-draft/deferred-promise@2.2.0': {}

  '@open-draft/logger@0.3.0':
    dependencies:
      is-node-process: 1.2.0
      outvariant: 1.4.3

  '@open-draft/until@2.1.0': {}

  '@opentelemetry/api@1.9.0': {}

  '@orama/orama@3.1.16': {}

  '@oxc-project/types@0.101.0': {}

  '@oxc-resolver/binding-android-arm-eabi@11.15.0':
    optional: true

  '@oxc-resolver/binding-android-arm64@11.15.0':
    optional: true

  '@oxc-resolver/binding-darwin-arm64@11.15.0':
    optional: true

  '@oxc-resolver/binding-darwin-x64@11.15.0':
    optional: true

  '@oxc-resolver/binding-freebsd-x64@11.15.0':
    optional: true

  '@oxc-resolver/binding-linux-arm-gnueabihf@11.15.0':
    optional: true

  '@oxc-resolver/binding-linux-arm-musleabihf@11.15.0':
    optional: true

  '@oxc-resolver/binding-linux-arm64-gnu@11.15.0':
    optional: true

  '@oxc-resolver/binding-linux-arm64-musl@11.15.0':
    optional: true

  '@oxc-resolver/binding-linux-ppc64-gnu@11.15.0':
    optional: true

  '@oxc-resolver/binding-linux-riscv64-gnu@11.15.0':
    optional: true

  '@oxc-resolver/binding-linux-riscv64-musl@11.15.0':
    optional: true

  '@oxc-resolver/binding-linux-s390x-gnu@11.15.0':
    optional: true

  '@oxc-resolver/binding-linux-x64-gnu@11.15.0':
    optional: true

  '@oxc-resolver/binding-linux-x64-musl@11.15.0':
    optional: true

  '@oxc-resolver/binding-openharmony-arm64@11.15.0':
    optional: true

  '@oxc-resolver/binding-wasm32-wasi@11.15.0':
    dependencies:
      '@napi-rs/wasm-runtime': 1.1.0
    optional: true

  '@oxc-resolver/binding-win32-arm64-msvc@11.15.0':
    optional: true

  '@oxc-resolver/binding-win32-ia32-msvc@11.15.0':
    optional: true

  '@oxc-resolver/binding-win32-x64-msvc@11.15.0':
    optional: true

  '@oxfmt/darwin-arm64@0.17.0':
    optional: true

  '@oxfmt/darwin-x64@0.17.0':
    optional: true

  '@oxfmt/linux-arm64-gnu@0.17.0':
    optional: true

  '@oxfmt/linux-arm64-musl@0.17.0':
    optional: true

  '@oxfmt/linux-x64-gnu@0.17.0':
    optional: true

  '@oxfmt/linux-x64-musl@0.17.0':
    optional: true

  '@oxfmt/win32-arm64@0.17.0':
    optional: true

  '@oxfmt/win32-x64@0.17.0':
    optional: true

  '@oxlint-tsgolint/darwin-arm64@0.8.4':
    optional: true

  '@oxlint-tsgolint/darwin-x64@0.8.4':
    optional: true

  '@oxlint-tsgolint/linux-arm64@0.8.4':
    optional: true

  '@oxlint-tsgolint/linux-x64@0.8.4':
    optional: true

  '@oxlint-tsgolint/win32-arm64@0.8.4':
    optional: true

  '@oxlint-tsgolint/win32-x64@0.8.4':
    optional: true

  '@oxlint/darwin-arm64@1.32.0':
    optional: true

  '@oxlint/darwin-x64@1.32.0':
    optional: true

  '@oxlint/linux-arm64-gnu@1.32.0':
    optional: true

  '@oxlint/linux-arm64-musl@1.32.0':
    optional: true

  '@oxlint/linux-x64-gnu@1.32.0':
    optional: true

  '@oxlint/linux-x64-musl@1.32.0':
    optional: true

  '@oxlint/win32-arm64@1.32.0':
    optional: true

  '@oxlint/win32-x64@1.32.0':
    optional: true

  '@publint/pack@0.1.2': {}

  '@quansync/fs@1.0.0':
    dependencies:
      quansync: 1.0.0

  '@rolldown/binding-android-arm64@1.0.0-beta.53':
    optional: true

  '@rolldown/binding-darwin-arm64@1.0.0-beta.53':
    optional: true

  '@rolldown/binding-darwin-x64@1.0.0-beta.53':
    optional: true

  '@rolldown/binding-freebsd-x64@1.0.0-beta.53':
    optional: true

  '@rolldown/binding-linux-arm-gnueabihf@1.0.0-beta.53':
    optional: true

  '@rolldown/binding-linux-arm64-gnu@1.0.0-beta.53':
    optional: true

  '@rolldown/binding-linux-arm64-musl@1.0.0-beta.53':
    optional: true

  '@rolldown/binding-linux-x64-gnu@1.0.0-beta.53':
    optional: true

  '@rolldown/binding-linux-x64-musl@1.0.0-beta.53':
    optional: true

  '@rolldown/binding-openharmony-arm64@1.0.0-beta.53':
    optional: true

  '@rolldown/binding-wasm32-wasi@1.0.0-beta.53':
    dependencies:
      '@napi-rs/wasm-runtime': 1.1.0
    optional: true

  '@rolldown/binding-win32-arm64-msvc@1.0.0-beta.53':
    optional: true

  '@rolldown/binding-win32-x64-msvc@1.0.0-beta.53':
    optional: true

  '@rolldown/pluginutils@1.0.0-beta.53': {}

  '@rollup/rollup-android-arm-eabi@4.53.3':
    optional: true

  '@rollup/rollup-android-arm64@4.53.3':
    optional: true

  '@rollup/rollup-darwin-arm64@4.53.3':
    optional: true

  '@rollup/rollup-darwin-x64@4.53.3':
    optional: true

  '@rollup/rollup-freebsd-arm64@4.53.3':
    optional: true

  '@rollup/rollup-freebsd-x64@4.53.3':
    optional: true

  '@rollup/rollup-linux-arm-gnueabihf@4.53.3':
    optional: true

  '@rollup/rollup-linux-arm-musleabihf@4.53.3':
    optional: true

  '@rollup/rollup-linux-arm64-gnu@4.53.3':
    optional: true

  '@rollup/rollup-linux-arm64-musl@4.53.3':
    optional: true

  '@rollup/rollup-linux-loong64-gnu@4.53.3':
    optional: true

  '@rollup/rollup-linux-ppc64-gnu@4.53.3':
    optional: true

  '@rollup/rollup-linux-riscv64-gnu@4.53.3':
    optional: true

  '@rollup/rollup-linux-riscv64-musl@4.53.3':
    optional: true

  '@rollup/rollup-linux-s390x-gnu@4.53.3':
    optional: true

  '@rollup/rollup-linux-x64-gnu@4.53.3':
    optional: true

  '@rollup/rollup-linux-x64-musl@4.53.3':
    optional: true

  '@rollup/rollup-openharmony-arm64@4.53.3':
    optional: true

  '@rollup/rollup-win32-arm64-msvc@4.53.3':
    optional: true

  '@rollup/rollup-win32-ia32-msvc@4.53.3':
    optional: true

  '@rollup/rollup-win32-x64-gnu@4.53.3':
    optional: true

  '@rollup/rollup-win32-x64-msvc@4.53.3':
    optional: true

  '@standard-schema/spec@1.0.0': {}

  '@tybys/wasm-util@0.10.1':
    dependencies:
      tslib: 2.8.1
    optional: true

  '@types/chai@5.2.3':
    dependencies:
      '@types/deep-eql': 4.0.2
      assertion-error: 2.0.1

  '@types/deep-eql@4.0.2': {}

  '@types/estree@1.0.8': {}

  '@types/node@22.19.1':
    dependencies:
      undici-types: 6.21.0

  '@types/statuses@2.0.6': {}

  '@typescript/native-preview-darwin-arm64@7.0.0-dev.20251209.1':
    optional: true

  '@typescript/native-preview-darwin-x64@7.0.0-dev.20251209.1':
    optional: true

  '@typescript/native-preview-linux-arm64@7.0.0-dev.20251209.1':
    optional: true

  '@typescript/native-preview-linux-arm@7.0.0-dev.20251209.1':
    optional: true

  '@typescript/native-preview-linux-x64@7.0.0-dev.20251209.1':
    optional: true

  '@typescript/native-preview-win32-arm64@7.0.0-dev.20251209.1':
    optional: true

  '@typescript/native-preview-win32-x64@7.0.0-dev.20251209.1':
    optional: true

  '@typescript/native-preview@7.0.0-dev.20251209.1':
    optionalDependencies:
      '@typescript/native-preview-darwin-arm64': 7.0.0-dev.20251209.1
      '@typescript/native-preview-darwin-x64': 7.0.0-dev.20251209.1
      '@typescript/native-preview-linux-arm': 7.0.0-dev.20251209.1
      '@typescript/native-preview-linux-arm64': 7.0.0-dev.20251209.1
      '@typescript/native-preview-linux-x64': 7.0.0-dev.20251209.1
      '@typescript/native-preview-win32-arm64': 7.0.0-dev.20251209.1
      '@typescript/native-preview-win32-x64': 7.0.0-dev.20251209.1

  '@vercel/oidc@3.0.5': {}

  '@vitest/coverage-v8@4.0.15(vitest@4.0.15(@opentelemetry/api@1.9.0)(@types/node@22.19.1)(jiti@2.6.1)(msw@2.12.3(@types/node@22.19.1)(typescript@5.9.3))(tsx@4.21.0)(yaml@2.8.2))':
    dependencies:
      '@bcoe/v8-coverage': 1.0.2
      '@vitest/utils': 4.0.15
      ast-v8-to-istanbul: 0.3.8
      istanbul-lib-coverage: 3.2.2
      istanbul-lib-report: 3.0.1
      istanbul-lib-source-maps: 5.0.6
      istanbul-reports: 3.2.0
      magicast: 0.5.1
      obug: 2.1.1
      std-env: 3.10.0
      tinyrainbow: 3.0.3
      vitest: 4.0.15(@opentelemetry/api@1.9.0)(@types/node@22.19.1)(jiti@2.6.1)(msw@2.12.3(@types/node@22.19.1)(typescript@5.9.3))(tsx@4.21.0)(yaml@2.8.2)
    transitivePeerDependencies:
      - supports-color

  '@vitest/expect@4.0.15':
    dependencies:
      '@standard-schema/spec': 1.0.0
      '@types/chai': 5.2.3
      '@vitest/spy': 4.0.15
      '@vitest/utils': 4.0.15
      chai: 6.2.1
      tinyrainbow: 3.0.3

  '@vitest/mocker@4.0.15(msw@2.12.3(@types/node@22.19.1)(typescript@5.9.3))(vite@7.2.6(@types/node@22.19.1)(jiti@2.6.1)(tsx@4.21.0)(yaml@2.8.2))':
    dependencies:
      '@vitest/spy': 4.0.15
      estree-walker: 3.0.3
      magic-string: 0.30.21
    optionalDependencies:
      msw: 2.12.3(@types/node@22.19.1)(typescript@5.9.3)
      vite: 7.2.6(@types/node@22.19.1)(jiti@2.6.1)(tsx@4.21.0)(yaml@2.8.2)

  '@vitest/pretty-format@4.0.15':
    dependencies:
      tinyrainbow: 3.0.3

  '@vitest/runner@4.0.15':
    dependencies:
      '@vitest/utils': 4.0.15
      pathe: 2.0.3

  '@vitest/snapshot@4.0.15':
    dependencies:
      '@vitest/pretty-format': 4.0.15
      magic-string: 0.30.21
      pathe: 2.0.3

  '@vitest/spy@4.0.15': {}

  '@vitest/utils@4.0.15':
    dependencies:
      '@vitest/pretty-format': 4.0.15
      tinyrainbow: 3.0.3

  accepts@2.0.0:
    dependencies:
      mime-types: 3.0.2
      negotiator: 1.0.0

  acorn@8.15.0: {}

  ai@5.0.108(zod@4.1.13):
    dependencies:
      '@ai-sdk/gateway': 2.0.18(zod@4.1.13)
      '@ai-sdk/provider': 2.0.0
      '@ai-sdk/provider-utils': 3.0.18(zod@4.1.13)
      '@opentelemetry/api': 1.9.0
      zod: 4.1.13

  ajv-formats@3.0.1(ajv@8.17.1):
    optionalDependencies:
      ajv: 8.17.1

  ajv@8.17.1:
    dependencies:
      fast-deep-equal: 3.1.3
      fast-uri: 3.1.0
      json-schema-traverse: 1.0.0
      require-from-string: 2.0.2

  ansi-regex@5.0.1: {}

  ansi-styles@4.3.0:
    dependencies:
      color-convert: 2.0.1

  ansis@4.2.0: {}

  argparse@2.0.1: {}

  assertion-error@2.0.1: {}

  ast-kit@2.2.0:
    dependencies:
      '@babel/parser': 7.28.5
      pathe: 2.0.3

  ast-v8-to-istanbul@0.3.8:
    dependencies:
      '@jridgewell/trace-mapping': 0.3.31
      estree-walker: 3.0.3
      js-tokens: 9.0.1

  birpc@3.0.0: {}

  body-parser@2.2.1:
    dependencies:
      bytes: 3.1.2
      content-type: 1.0.5
      debug: 4.4.3
      http-errors: 2.0.1
      iconv-lite: 0.7.0
      on-finished: 2.4.1
      qs: 6.14.0
      raw-body: 3.0.2
      type-is: 2.0.1
    transitivePeerDependencies:
      - supports-color

  braces@3.0.3:
    dependencies:
      fill-range: 7.1.1

  bytes@3.1.2: {}

  cac@6.7.14: {}

  call-bind-apply-helpers@1.0.2:
    dependencies:
      es-errors: 1.3.0
      function-bind: 1.1.2

  call-bound@1.0.4:
    dependencies:
      call-bind-apply-helpers: 1.0.2
      get-intrinsic: 1.3.0

  chai@6.2.1: {}

  cli-width@4.1.0: {}

  cliui@8.0.1:
    dependencies:
      string-width: 4.2.3
      strip-ansi: 6.0.1
      wrap-ansi: 7.0.0

  color-convert@2.0.1:
    dependencies:
      color-name: 1.1.4

  color-name@1.1.4: {}

  content-disposition@1.0.1: {}

  content-type@1.0.5: {}

  cookie-signature@1.2.2: {}

  cookie@0.7.2: {}

  cookie@1.1.1: {}

  cors@2.8.5:
    dependencies:
      object-assign: 4.1.1
      vary: 1.1.2

  cross-spawn@7.0.6:
    dependencies:
      path-key: 3.1.1
      shebang-command: 2.0.0
      which: 2.0.2

  debug@4.4.3:
    dependencies:
      ms: 2.1.3

  defu@6.1.4: {}

  depd@2.0.0: {}

  dts-resolver@2.1.3(oxc-resolver@11.15.0):
    optionalDependencies:
      oxc-resolver: 11.15.0

  dunder-proto@1.0.1:
    dependencies:
      call-bind-apply-helpers: 1.0.2
      es-errors: 1.3.0
      gopd: 1.2.0

  ee-first@1.1.1: {}

  emoji-regex@8.0.0: {}

  empathic@2.0.0: {}

  encodeurl@2.0.0: {}

  es-define-property@1.0.1: {}

  es-errors@1.3.0: {}

  es-module-lexer@1.7.0: {}

  es-object-atoms@1.1.1:
    dependencies:
      es-errors: 1.3.0

  esbuild@0.25.12:
    optionalDependencies:
      '@esbuild/aix-ppc64': 0.25.12
      '@esbuild/android-arm': 0.25.12
      '@esbuild/android-arm64': 0.25.12
      '@esbuild/android-x64': 0.25.12
      '@esbuild/darwin-arm64': 0.25.12
      '@esbuild/darwin-x64': 0.25.12
      '@esbuild/freebsd-arm64': 0.25.12
      '@esbuild/freebsd-x64': 0.25.12
      '@esbuild/linux-arm': 0.25.12
      '@esbuild/linux-arm64': 0.25.12
      '@esbuild/linux-ia32': 0.25.12
      '@esbuild/linux-loong64': 0.25.12
      '@esbuild/linux-mips64el': 0.25.12
      '@esbuild/linux-ppc64': 0.25.12
      '@esbuild/linux-riscv64': 0.25.12
      '@esbuild/linux-s390x': 0.25.12
      '@esbuild/linux-x64': 0.25.12
      '@esbuild/netbsd-arm64': 0.25.12
      '@esbuild/netbsd-x64': 0.25.12
      '@esbuild/openbsd-arm64': 0.25.12
      '@esbuild/openbsd-x64': 0.25.12
      '@esbuild/openharmony-arm64': 0.25.12
      '@esbuild/sunos-x64': 0.25.12
      '@esbuild/win32-arm64': 0.25.12
      '@esbuild/win32-ia32': 0.25.12
      '@esbuild/win32-x64': 0.25.12

  esbuild@0.27.0:
    optionalDependencies:
      '@esbuild/aix-ppc64': 0.27.0
      '@esbuild/android-arm': 0.27.0
      '@esbuild/android-arm64': 0.27.0
      '@esbuild/android-x64': 0.27.0
      '@esbuild/darwin-arm64': 0.27.0
      '@esbuild/darwin-x64': 0.27.0
      '@esbuild/freebsd-arm64': 0.27.0
      '@esbuild/freebsd-x64': 0.27.0
      '@esbuild/linux-arm': 0.27.0
      '@esbuild/linux-arm64': 0.27.0
      '@esbuild/linux-ia32': 0.27.0
      '@esbuild/linux-loong64': 0.27.0
      '@esbuild/linux-mips64el': 0.27.0
      '@esbuild/linux-ppc64': 0.27.0
      '@esbuild/linux-riscv64': 0.27.0
      '@esbuild/linux-s390x': 0.27.0
      '@esbuild/linux-x64': 0.27.0
      '@esbuild/netbsd-arm64': 0.27.0
      '@esbuild/netbsd-x64': 0.27.0
      '@esbuild/openbsd-arm64': 0.27.0
      '@esbuild/openbsd-x64': 0.27.0
      '@esbuild/openharmony-arm64': 0.27.0
      '@esbuild/sunos-x64': 0.27.0
      '@esbuild/win32-arm64': 0.27.0
      '@esbuild/win32-ia32': 0.27.0
      '@esbuild/win32-x64': 0.27.0
    optional: true

  escalade@3.2.0: {}

  escape-html@1.0.3: {}

  escape-string-regexp@5.0.0: {}

  estree-walker@3.0.3:
    dependencies:
      '@types/estree': 1.0.8

  etag@1.8.1: {}

  eventsource-parser@3.0.6: {}

  eventsource@3.0.7:
    dependencies:
      eventsource-parser: 3.0.6

  expect-type@1.2.2: {}

  express-rate-limit@7.5.1(express@5.2.1):
    dependencies:
      express: 5.2.1

  express@5.2.1:
    dependencies:
      accepts: 2.0.0
      body-parser: 2.2.1
      content-disposition: 1.0.1
      content-type: 1.0.5
      cookie: 0.7.2
      cookie-signature: 1.2.2
      debug: 4.4.3
      depd: 2.0.0
      encodeurl: 2.0.0
      escape-html: 1.0.3
      etag: 1.8.1
      finalhandler: 2.1.1
      fresh: 2.0.0
      http-errors: 2.0.1
      merge-descriptors: 2.0.0
      mime-types: 3.0.2
      on-finished: 2.4.1
      once: 1.4.0
      parseurl: 1.3.3
      proxy-addr: 2.0.7
      qs: 6.14.0
      range-parser: 1.2.1
      router: 2.2.0
      send: 1.2.0
      serve-static: 2.2.0
      statuses: 2.0.2
      type-is: 2.0.1
      vary: 1.1.2
    transitivePeerDependencies:
      - supports-color

  fast-deep-equal@3.1.3: {}

  fast-glob@3.3.3:
    dependencies:
      '@nodelib/fs.stat': 2.0.5
      '@nodelib/fs.walk': 1.2.8
      glob-parent: 5.1.2
      merge2: 1.4.1
      micromatch: 4.0.8

  fast-uri@3.1.0: {}

  fastq@1.19.1:
    dependencies:
      reusify: 1.1.0

  fd-package-json@2.0.0:
    dependencies:
      walk-up-path: 4.0.0

  fdir@6.5.0(picomatch@4.0.3):
    optionalDependencies:
      picomatch: 4.0.3

  fill-range@7.1.1:
    dependencies:
      to-regex-range: 5.0.1

  finalhandler@2.1.1:
    dependencies:
      debug: 4.4.3
      encodeurl: 2.0.0
      escape-html: 1.0.3
      on-finished: 2.4.1
      parseurl: 1.3.3
      statuses: 2.0.2
    transitivePeerDependencies:
      - supports-color

  formatly@0.3.0:
    dependencies:
      fd-package-json: 2.0.0

  forwarded@0.2.0: {}

  fresh@2.0.0: {}

  fsevents@2.3.3:
    optional: true

  function-bind@1.1.2: {}

  get-caller-file@2.0.5: {}

  get-intrinsic@1.3.0:
    dependencies:
      call-bind-apply-helpers: 1.0.2
      es-define-property: 1.0.1
      es-errors: 1.3.0
      es-object-atoms: 1.1.1
      function-bind: 1.1.2
      get-proto: 1.0.1
      gopd: 1.2.0
      has-symbols: 1.1.0
      hasown: 2.0.2
      math-intrinsics: 1.1.0

  get-proto@1.0.1:
    dependencies:
      dunder-proto: 1.0.1
      es-object-atoms: 1.1.1

  get-tsconfig@4.13.0:
    dependencies:
      resolve-pkg-maps: 1.0.0

  glob-parent@5.1.2:
    dependencies:
      is-glob: 4.0.3

  gopd@1.2.0: {}

  graphql@16.12.0: {}

  has-flag@4.0.0: {}

  has-symbols@1.1.0: {}

  hasown@2.0.2:
    dependencies:
      function-bind: 1.1.2

  headers-polyfill@4.0.3: {}

  hono@4.10.7: {}

  hookable@5.5.3: {}

  html-escaper@2.0.2: {}

  http-errors@2.0.1:
    dependencies:
      depd: 2.0.0
      inherits: 2.0.4
      setprototypeof: 1.2.0
      statuses: 2.0.2
      toidentifier: 1.0.1

  iconv-lite@0.7.0:
    dependencies:
      safer-buffer: 2.1.2

  import-without-cache@0.2.2: {}

  inherits@2.0.4: {}

  ipaddr.js@1.9.1: {}

  is-extglob@2.1.1: {}

  is-fullwidth-code-point@3.0.0: {}

  is-glob@4.0.3:
    dependencies:
      is-extglob: 2.1.1

  is-node-process@1.2.0: {}

  is-number@7.0.0: {}

  is-promise@4.0.0: {}

  isexe@2.0.0: {}

  istanbul-lib-coverage@3.2.2: {}

  istanbul-lib-report@3.0.1:
    dependencies:
      istanbul-lib-coverage: 3.2.2
      make-dir: 4.0.0
      supports-color: 7.2.0

  istanbul-lib-source-maps@5.0.6:
    dependencies:
      '@jridgewell/trace-mapping': 0.3.31
      debug: 4.4.3
      istanbul-lib-coverage: 3.2.2
    transitivePeerDependencies:
      - supports-color

  istanbul-reports@3.2.0:
    dependencies:
      html-escaper: 2.0.2
      istanbul-lib-report: 3.0.1

  jiti@2.6.1: {}

  jose@6.1.3: {}

  js-tokens@9.0.1: {}

  js-yaml@4.1.1:
    dependencies:
      argparse: 2.0.1

  jsesc@3.1.0: {}

  json-schema-traverse@1.0.0: {}

  json-schema@0.4.0: {}

  knip@5.72.0(@types/node@22.19.1)(typescript@5.9.3):
    dependencies:
      '@nodelib/fs.walk': 1.2.8
      '@types/node': 22.19.1
      fast-glob: 3.3.3
      formatly: 0.3.0
      jiti: 2.6.1
      js-yaml: 4.1.1
      minimist: 1.2.8
      oxc-resolver: 11.15.0
      picocolors: 1.1.1
      picomatch: 4.0.3
      smol-toml: 1.5.2
      strip-json-comments: 5.0.3
      typescript: 5.9.3
      zod: 4.1.13

  lefthook-darwin-arm64@2.0.8:
    optional: true

  lefthook-darwin-x64@2.0.8:
    optional: true

  lefthook-freebsd-arm64@2.0.8:
    optional: true

  lefthook-freebsd-x64@2.0.8:
    optional: true

  lefthook-linux-arm64@2.0.8:
    optional: true

  lefthook-linux-x64@2.0.8:
    optional: true

  lefthook-openbsd-arm64@2.0.8:
    optional: true

  lefthook-openbsd-x64@2.0.8:
    optional: true

  lefthook-windows-arm64@2.0.8:
    optional: true

  lefthook-windows-x64@2.0.8:
    optional: true

  lefthook@2.0.8:
    optionalDependencies:
      lefthook-darwin-arm64: 2.0.8
      lefthook-darwin-x64: 2.0.8
      lefthook-freebsd-arm64: 2.0.8
      lefthook-freebsd-x64: 2.0.8
      lefthook-linux-arm64: 2.0.8
      lefthook-linux-x64: 2.0.8
      lefthook-openbsd-arm64: 2.0.8
      lefthook-openbsd-x64: 2.0.8
      lefthook-windows-arm64: 2.0.8
      lefthook-windows-x64: 2.0.8

  magic-string@0.30.21:
    dependencies:
      '@jridgewell/sourcemap-codec': 1.5.5

  magicast@0.5.1:
    dependencies:
      '@babel/parser': 7.28.5
      '@babel/types': 7.28.5
      source-map-js: 1.2.1

  make-dir@4.0.0:
    dependencies:
      semver: 7.7.3

  math-intrinsics@1.1.0: {}

  media-typer@1.1.0: {}

  merge-descriptors@2.0.0: {}

  merge2@1.4.1: {}

  micromatch@4.0.8:
    dependencies:
      braces: 3.0.3
      picomatch: 2.3.1

  mime-db@1.54.0: {}

  mime-types@3.0.2:
    dependencies:
      mime-db: 1.54.0

  minimist@1.2.8: {}

  mri@1.2.0: {}

  ms@2.1.3: {}

  msw@2.12.3(@types/node@22.19.1)(typescript@5.9.3):
    dependencies:
      '@inquirer/confirm': 5.1.21(@types/node@22.19.1)
      '@mswjs/interceptors': 0.40.0
      '@open-draft/deferred-promise': 2.2.0
      '@types/statuses': 2.0.6
      cookie: 1.1.1
      graphql: 16.12.0
      headers-polyfill: 4.0.3
      is-node-process: 1.2.0
      outvariant: 1.4.3
      path-to-regexp: 6.3.0
      picocolors: 1.1.1
      rettime: 0.7.0
      statuses: 2.0.2
      strict-event-emitter: 0.5.1
      tough-cookie: 6.0.0
      type-fest: 5.3.0
      until-async: 3.0.2
      yargs: 17.7.2
    optionalDependencies:
      typescript: 5.9.3
    transitivePeerDependencies:
      - '@types/node'

  mute-stream@2.0.0: {}

  nanoid@3.3.11: {}

  negotiator@1.0.0: {}

  node@runtime:24.12.0: {}

  object-assign@4.1.1: {}

  object-inspect@1.13.4: {}

  obug@2.1.1: {}

  on-finished@2.4.1:
    dependencies:
      ee-first: 1.1.1

  once@1.4.0:
    dependencies:
      wrappy: 1.0.2

  openai@6.9.1(zod@4.1.13):
    optionalDependencies:
      zod: 4.1.13

  outvariant@1.4.3: {}

  oxc-resolver@11.15.0:
    optionalDependencies:
      '@oxc-resolver/binding-android-arm-eabi': 11.15.0
      '@oxc-resolver/binding-android-arm64': 11.15.0
      '@oxc-resolver/binding-darwin-arm64': 11.15.0
      '@oxc-resolver/binding-darwin-x64': 11.15.0
      '@oxc-resolver/binding-freebsd-x64': 11.15.0
      '@oxc-resolver/binding-linux-arm-gnueabihf': 11.15.0
      '@oxc-resolver/binding-linux-arm-musleabihf': 11.15.0
      '@oxc-resolver/binding-linux-arm64-gnu': 11.15.0
      '@oxc-resolver/binding-linux-arm64-musl': 11.15.0
      '@oxc-resolver/binding-linux-ppc64-gnu': 11.15.0
      '@oxc-resolver/binding-linux-riscv64-gnu': 11.15.0
      '@oxc-resolver/binding-linux-riscv64-musl': 11.15.0
      '@oxc-resolver/binding-linux-s390x-gnu': 11.15.0
      '@oxc-resolver/binding-linux-x64-gnu': 11.15.0
      '@oxc-resolver/binding-linux-x64-musl': 11.15.0
      '@oxc-resolver/binding-openharmony-arm64': 11.15.0
      '@oxc-resolver/binding-wasm32-wasi': 11.15.0
      '@oxc-resolver/binding-win32-arm64-msvc': 11.15.0
      '@oxc-resolver/binding-win32-ia32-msvc': 11.15.0
      '@oxc-resolver/binding-win32-x64-msvc': 11.15.0

  oxfmt@0.17.0:
    optionalDependencies:
      '@oxfmt/darwin-arm64': 0.17.0
      '@oxfmt/darwin-x64': 0.17.0
      '@oxfmt/linux-arm64-gnu': 0.17.0
      '@oxfmt/linux-arm64-musl': 0.17.0
      '@oxfmt/linux-x64-gnu': 0.17.0
      '@oxfmt/linux-x64-musl': 0.17.0
      '@oxfmt/win32-arm64': 0.17.0
      '@oxfmt/win32-x64': 0.17.0

  oxlint-tsgolint@0.8.4:
    optionalDependencies:
      '@oxlint-tsgolint/darwin-arm64': 0.8.4
      '@oxlint-tsgolint/darwin-x64': 0.8.4
      '@oxlint-tsgolint/linux-arm64': 0.8.4
      '@oxlint-tsgolint/linux-x64': 0.8.4
      '@oxlint-tsgolint/win32-arm64': 0.8.4
      '@oxlint-tsgolint/win32-x64': 0.8.4

  oxlint@1.32.0(oxlint-tsgolint@0.8.4):
    optionalDependencies:
      '@oxlint/darwin-arm64': 1.32.0
      '@oxlint/darwin-x64': 1.32.0
      '@oxlint/linux-arm64-gnu': 1.32.0
      '@oxlint/linux-arm64-musl': 1.32.0
      '@oxlint/linux-x64-gnu': 1.32.0
      '@oxlint/linux-x64-musl': 1.32.0
      '@oxlint/win32-arm64': 1.32.0
      '@oxlint/win32-x64': 1.32.0
      oxlint-tsgolint: 0.8.4

  package-manager-detector@1.6.0: {}

  parseurl@1.3.3: {}

  path-key@3.1.1: {}

  path-to-regexp@6.3.0: {}

  path-to-regexp@8.3.0: {}

  pathe@2.0.3: {}

  picocolors@1.1.1: {}

  picomatch@2.3.1: {}

  picomatch@4.0.3: {}

  pkce-challenge@5.0.1: {}

  postcss@8.5.6:
    dependencies:
      nanoid: 3.3.11
      picocolors: 1.1.1
      source-map-js: 1.2.1

  proxy-addr@2.0.7:
    dependencies:
      forwarded: 0.2.0
      ipaddr.js: 1.9.1

  publint@0.3.15:
    dependencies:
      '@publint/pack': 0.1.2
      package-manager-detector: 1.6.0
      picocolors: 1.1.1
      sade: 1.8.1

  qs@6.14.0:
    dependencies:
      side-channel: 1.1.0

  quansync@1.0.0: {}

  queue-microtask@1.2.3: {}

  range-parser@1.2.1: {}

  raw-body@3.0.2:
    dependencies:
      bytes: 3.1.2
      http-errors: 2.0.1
      iconv-lite: 0.7.0
      unpipe: 1.0.0

  require-directory@2.1.1: {}

  require-from-string@2.0.2: {}

  resolve-pkg-maps@1.0.0: {}

  rettime@0.7.0: {}

  reusify@1.1.0: {}

  rolldown-plugin-dts@0.18.3(@typescript/native-preview@7.0.0-dev.20251209.1)(oxc-resolver@11.15.0)(rolldown@1.0.0-beta.53)(typescript@5.9.3):
    dependencies:
      '@babel/generator': 7.28.5
      '@babel/parser': 7.28.5
      '@babel/types': 7.28.5
      ast-kit: 2.2.0
      birpc: 3.0.0
      dts-resolver: 2.1.3(oxc-resolver@11.15.0)
      get-tsconfig: 4.13.0
      magic-string: 0.30.21
      obug: 2.1.1
      rolldown: 1.0.0-beta.53
    optionalDependencies:
      '@typescript/native-preview': 7.0.0-dev.20251209.1
      typescript: 5.9.3
    transitivePeerDependencies:
      - oxc-resolver

  rolldown@1.0.0-beta.53:
    dependencies:
      '@oxc-project/types': 0.101.0
      '@rolldown/pluginutils': 1.0.0-beta.53
    optionalDependencies:
      '@rolldown/binding-android-arm64': 1.0.0-beta.53
      '@rolldown/binding-darwin-arm64': 1.0.0-beta.53
      '@rolldown/binding-darwin-x64': 1.0.0-beta.53
      '@rolldown/binding-freebsd-x64': 1.0.0-beta.53
      '@rolldown/binding-linux-arm-gnueabihf': 1.0.0-beta.53
      '@rolldown/binding-linux-arm64-gnu': 1.0.0-beta.53
      '@rolldown/binding-linux-arm64-musl': 1.0.0-beta.53
      '@rolldown/binding-linux-x64-gnu': 1.0.0-beta.53
      '@rolldown/binding-linux-x64-musl': 1.0.0-beta.53
      '@rolldown/binding-openharmony-arm64': 1.0.0-beta.53
      '@rolldown/binding-wasm32-wasi': 1.0.0-beta.53
      '@rolldown/binding-win32-arm64-msvc': 1.0.0-beta.53
      '@rolldown/binding-win32-x64-msvc': 1.0.0-beta.53

  rollup@4.53.3:
    dependencies:
      '@types/estree': 1.0.8
    optionalDependencies:
      '@rollup/rollup-android-arm-eabi': 4.53.3
      '@rollup/rollup-android-arm64': 4.53.3
      '@rollup/rollup-darwin-arm64': 4.53.3
      '@rollup/rollup-darwin-x64': 4.53.3
      '@rollup/rollup-freebsd-arm64': 4.53.3
      '@rollup/rollup-freebsd-x64': 4.53.3
      '@rollup/rollup-linux-arm-gnueabihf': 4.53.3
      '@rollup/rollup-linux-arm-musleabihf': 4.53.3
      '@rollup/rollup-linux-arm64-gnu': 4.53.3
      '@rollup/rollup-linux-arm64-musl': 4.53.3
      '@rollup/rollup-linux-loong64-gnu': 4.53.3
      '@rollup/rollup-linux-ppc64-gnu': 4.53.3
      '@rollup/rollup-linux-riscv64-gnu': 4.53.3
      '@rollup/rollup-linux-riscv64-musl': 4.53.3
      '@rollup/rollup-linux-s390x-gnu': 4.53.3
      '@rollup/rollup-linux-x64-gnu': 4.53.3
      '@rollup/rollup-linux-x64-musl': 4.53.3
      '@rollup/rollup-openharmony-arm64': 4.53.3
      '@rollup/rollup-win32-arm64-msvc': 4.53.3
      '@rollup/rollup-win32-ia32-msvc': 4.53.3
      '@rollup/rollup-win32-x64-gnu': 4.53.3
      '@rollup/rollup-win32-x64-msvc': 4.53.3
      fsevents: 2.3.3

  router@2.2.0:
    dependencies:
      debug: 4.4.3
      depd: 2.0.0
      is-promise: 4.0.0
      parseurl: 1.3.3
      path-to-regexp: 8.3.0
    transitivePeerDependencies:
      - supports-color

  run-parallel@1.2.0:
    dependencies:
      queue-microtask: 1.2.3

  sade@1.8.1:
    dependencies:
      mri: 1.2.0

  safer-buffer@2.1.2: {}

  semver@7.7.3: {}

  send@1.2.0:
    dependencies:
      debug: 4.4.3
      encodeurl: 2.0.0
      escape-html: 1.0.3
      etag: 1.8.1
      fresh: 2.0.0
      http-errors: 2.0.1
      mime-types: 3.0.2
      ms: 2.1.3
      on-finished: 2.4.1
      range-parser: 1.2.1
      statuses: 2.0.2
    transitivePeerDependencies:
      - supports-color

  serve-static@2.2.0:
    dependencies:
      encodeurl: 2.0.0
      escape-html: 1.0.3
      parseurl: 1.3.3
      send: 1.2.0
    transitivePeerDependencies:
      - supports-color

  setprototypeof@1.2.0: {}

  shebang-command@2.0.0:
    dependencies:
      shebang-regex: 3.0.0

  shebang-regex@3.0.0: {}

  side-channel-list@1.0.0:
    dependencies:
      es-errors: 1.3.0
      object-inspect: 1.13.4

  side-channel-map@1.0.1:
    dependencies:
      call-bound: 1.0.4
      es-errors: 1.3.0
      get-intrinsic: 1.3.0
      object-inspect: 1.13.4

  side-channel-weakmap@1.0.2:
    dependencies:
      call-bound: 1.0.4
      es-errors: 1.3.0
      get-intrinsic: 1.3.0
      object-inspect: 1.13.4
      side-channel-map: 1.0.1

  side-channel@1.1.0:
    dependencies:
      es-errors: 1.3.0
      object-inspect: 1.13.4
      side-channel-list: 1.0.0
      side-channel-map: 1.0.1
      side-channel-weakmap: 1.0.2

  siginfo@2.0.0: {}

  signal-exit@4.1.0: {}

  sisteransi@1.0.5: {}

  smol-toml@1.5.2: {}

  source-map-js@1.2.1: {}

  stackback@0.0.2: {}

  statuses@2.0.2: {}

  std-env@3.10.0: {}

  strict-event-emitter@0.5.1: {}

  string-width@4.2.3:
    dependencies:
      emoji-regex: 8.0.0
      is-fullwidth-code-point: 3.0.0
      strip-ansi: 6.0.1

  strip-ansi@6.0.1:
    dependencies:
      ansi-regex: 5.0.1

  strip-json-comments@5.0.3: {}

  supports-color@7.2.0:
    dependencies:
      has-flag: 4.0.0

  tagged-tag@1.0.0: {}

  tinybench@2.9.0: {}

  tinyexec@1.0.2: {}

  tinyglobby@0.2.15:
    dependencies:
      fdir: 6.5.0(picomatch@4.0.3)
      picomatch: 4.0.3

  tinyrainbow@3.0.3: {}

  tldts-core@7.0.19: {}

  tldts@7.0.19:
    dependencies:
      tldts-core: 7.0.19

  to-regex-range@5.0.1:
    dependencies:
      is-number: 7.0.0

  toidentifier@1.0.1: {}

  tough-cookie@6.0.0:
    dependencies:
      tldts: 7.0.19

  tree-kill@1.2.2: {}

  tsdown@0.17.2(@typescript/native-preview@7.0.0-dev.20251209.1)(oxc-resolver@11.15.0)(publint@0.3.15)(typescript@5.9.3)(unplugin-unused@0.5.6):
    dependencies:
      ansis: 4.2.0
      cac: 6.7.14
      empathic: 2.0.0
      hookable: 5.5.3
      import-without-cache: 0.2.2
      obug: 2.1.1
      rolldown: 1.0.0-beta.53
      rolldown-plugin-dts: 0.18.3(@typescript/native-preview@7.0.0-dev.20251209.1)(oxc-resolver@11.15.0)(rolldown@1.0.0-beta.53)(typescript@5.9.3)
      semver: 7.7.3
      tinyexec: 1.0.2
      tinyglobby: 0.2.15
      tree-kill: 1.2.2
      unconfig-core: 7.4.2
      unrun: 0.2.19
    optionalDependencies:
      publint: 0.3.15
      typescript: 5.9.3
      unplugin-unused: 0.5.6
    transitivePeerDependencies:
      - '@ts-macro/tsc'
      - '@typescript/native-preview'
      - oxc-resolver
      - synckit
      - vue-tsc

  tslib@2.8.1:
    optional: true

  tsx@4.21.0:
    dependencies:
      esbuild: 0.27.0
      get-tsconfig: 4.13.0
    optionalDependencies:
      fsevents: 2.3.3
    optional: true

  type-fest@4.41.0: {}

  type-fest@5.3.0:
    dependencies:
      tagged-tag: 1.0.0

  type-is@2.0.1:
    dependencies:
      content-type: 1.0.5
      media-typer: 1.1.0
      mime-types: 3.0.2

  typescript@5.9.3: {}

  unconfig-core@7.4.2:
    dependencies:
      '@quansync/fs': 1.0.0
      quansync: 1.0.0

  undici-types@6.21.0: {}

  unpipe@1.0.0: {}

  unplugin-unused@0.5.6:
    dependencies:
      empathic: 2.0.0
      escape-string-regexp: 5.0.0
      js-tokens: 9.0.1
      unplugin: 2.3.11

  unplugin@2.3.11:
    dependencies:
      '@jridgewell/remapping': 2.3.5
      acorn: 8.15.0
      picomatch: 4.0.3
      webpack-virtual-modules: 0.6.2

  unrun@0.2.19:
    dependencies:
      rolldown: 1.0.0-beta.53

  until-async@3.0.2: {}

  vary@1.1.2: {}

  vite@7.2.6(@types/node@22.19.1)(jiti@2.6.1)(tsx@4.21.0)(yaml@2.8.2):
    dependencies:
      esbuild: 0.25.12
      fdir: 6.5.0(picomatch@4.0.3)
      picomatch: 4.0.3
      postcss: 8.5.6
      rollup: 4.53.3
      tinyglobby: 0.2.15
    optionalDependencies:
      '@types/node': 22.19.1
      fsevents: 2.3.3
      jiti: 2.6.1
      tsx: 4.21.0
      yaml: 2.8.2

  vitest@4.0.15(@opentelemetry/api@1.9.0)(@types/node@22.19.1)(jiti@2.6.1)(msw@2.12.3(@types/node@22.19.1)(typescript@5.9.3))(tsx@4.21.0)(yaml@2.8.2):
    dependencies:
      '@vitest/expect': 4.0.15
      '@vitest/mocker': 4.0.15(msw@2.12.3(@types/node@22.19.1)(typescript@5.9.3))(vite@7.2.6(@types/node@22.19.1)(jiti@2.6.1)(tsx@4.21.0)(yaml@2.8.2))
      '@vitest/pretty-format': 4.0.15
      '@vitest/runner': 4.0.15
      '@vitest/snapshot': 4.0.15
      '@vitest/spy': 4.0.15
      '@vitest/utils': 4.0.15
      es-module-lexer: 1.7.0
      expect-type: 1.2.2
      magic-string: 0.30.21
      obug: 2.1.1
      pathe: 2.0.3
      picomatch: 4.0.3
      std-env: 3.10.0
      tinybench: 2.9.0
      tinyexec: 1.0.2
      tinyglobby: 0.2.15
      tinyrainbow: 3.0.3
      vite: 7.2.6(@types/node@22.19.1)(jiti@2.6.1)(tsx@4.21.0)(yaml@2.8.2)
      why-is-node-running: 2.3.0
    optionalDependencies:
      '@opentelemetry/api': 1.9.0
      '@types/node': 22.19.1
    transitivePeerDependencies:
      - jiti
      - less
      - lightningcss
      - msw
      - sass
      - sass-embedded
      - stylus
      - sugarss
      - terser
      - tsx
      - yaml

  walk-up-path@4.0.0: {}

  webpack-virtual-modules@0.6.2: {}

  which@2.0.2:
    dependencies:
      isexe: 2.0.0

  why-is-node-running@2.3.0:
    dependencies:
      siginfo: 2.0.0
      stackback: 0.0.2

  wrap-ansi@6.2.0:
    dependencies:
      ansi-styles: 4.3.0
      string-width: 4.2.3
      strip-ansi: 6.0.1

  wrap-ansi@7.0.0:
    dependencies:
      ansi-styles: 4.3.0
      string-width: 4.2.3
      strip-ansi: 6.0.1

  wrappy@1.0.2: {}

  y18n@5.0.8: {}

  yaml@2.8.2:
    optional: true

  yargs-parser@21.1.1: {}

  yargs@17.7.2:
    dependencies:
      cliui: 8.0.1
      escalade: 3.2.0
      get-caller-file: 2.0.5
      require-directory: 2.1.1
      string-width: 4.2.3
      y18n: 5.0.8
      yargs-parser: 21.1.1

  yoctocolors-cjs@2.1.3: {}

  zod-to-json-schema@3.25.0(zod@4.1.13):
    dependencies:
      zod: 4.1.13

  zod@4.1.13: {}<|MERGE_RESOLUTION|>--- conflicted
+++ resolved
@@ -190,12 +190,6 @@
       ai:
         specifier: catalog:peer
         version: 5.0.108(zod@4.1.13)
-<<<<<<< HEAD
-=======
-      node:
-        specifier: runtime:^24.11.0
-        version: runtime:24.12.0
->>>>>>> 468aea65
       openai:
         specifier: catalog:peer
         version: 6.9.1(zod@4.1.13)
@@ -208,7 +202,7 @@
         version: 2.12.3(@types/node@22.19.1)(typescript@5.9.3)
       node:
         specifier: runtime:^24.11.0
-        version: runtime:24.11.1
+        version: runtime:24.12.0
 
 packages:
   '@ai-sdk/gateway@2.0.18':
