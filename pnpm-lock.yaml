--- conflicted
+++ resolved
@@ -5,13 +5,6 @@
   excludeLinksFromLockfile: false
 
 catalogs:
-  default:
-    '@vitest/coverage-v8':
-      specifier: ^4.0.15
-      version: 4.0.15
-    vitest:
-      specifier: ^4.0.15
-      version: 4.0.15
   dev:
     '@ai-sdk/openai':
       specifier: ^2.0.80
@@ -34,6 +27,9 @@
     '@typescript/native-preview':
       specifier: ^7.0.0-dev.20251202.1
       version: 7.0.0-dev.20251202.1
+    '@vitest/coverage-v8':
+      specifier: ^4.0.15
+      version: 4.0.15
     hono:
       specifier: ^4.9.10
       version: 4.10.7
@@ -61,6 +57,9 @@
     unplugin-unused:
       specifier: ^0.5.4
       version: 0.5.6
+    vitest:
+      specifier: ^4.0.15
+      version: 4.0.15
     zod:
       specifier: ^4.1.13
       version: 4.1.13
@@ -118,7 +117,7 @@
         specifier: catalog:dev
         version: 7.0.0-dev.20251202.1
       '@vitest/coverage-v8':
-        specifier: 'catalog:'
+        specifier: catalog:dev
         version: 4.0.15(vitest@4.0.15(@opentelemetry/api@1.9.0)(@types/node@22.19.1)(jiti@2.6.1)(msw@2.12.3(@types/node@22.19.1)(typescript@5.9.3))(tsx@4.21.0)(yaml@2.8.2))
       ai:
         specifier: catalog:peer
@@ -157,16 +156,8 @@
         specifier: catalog:dev
         version: 0.5.6
       vitest:
-<<<<<<< HEAD
-        specifier: 'catalog:'
+        specifier: catalog:dev
         version: 4.0.15(@opentelemetry/api@1.9.0)(@types/node@22.19.1)(jiti@2.6.1)(msw@2.12.3(@types/node@22.19.1)(typescript@5.9.3))(tsx@4.21.0)(yaml@2.8.2)
-      zod:
-        specifier: catalog:dev
-        version: 3.25.76
-=======
-        specifier: catalog:dev
-        version: 3.2.4(@types/node@22.19.1)(jiti@2.6.1)(msw@2.12.3(@types/node@22.19.1)(typescript@5.9.3))(tsx@4.21.0)(yaml@2.8.2)
->>>>>>> ef2189d1
 
   examples:
     dependencies:
@@ -176,34 +167,22 @@
     devDependencies:
       '@ai-sdk/openai':
         specifier: catalog:dev
-<<<<<<< HEAD
-        version: 2.0.76(zod@3.25.76)
-=======
         version: 2.0.80(zod@4.1.13)
->>>>>>> ef2189d1
       '@types/node':
         specifier: catalog:dev
         version: 22.19.1
       ai:
         specifier: catalog:peer
-<<<<<<< HEAD
-        version: 5.0.106(zod@3.25.76)
-=======
         version: 5.0.108(zod@4.1.13)
->>>>>>> ef2189d1
       node:
         specifier: runtime:^24.11.0
         version: runtime:24.11.1
       openai:
         specifier: catalog:peer
-<<<<<<< HEAD
-        version: 6.9.1(zod@3.25.76)
-=======
         version: 6.9.1(zod@4.1.13)
       zod:
         specifier: catalog:dev
         version: 4.1.13
->>>>>>> ef2189d1
 
 packages:
 
@@ -326,8 +305,8 @@
     cpu: [ppc64]
     os: [aix]
 
-  '@esbuild/aix-ppc64@0.27.1':
-    resolution: {integrity: sha512-HHB50pdsBX6k47S4u5g/CaLjqS3qwaOVE5ILsq64jyzgMhLuCuZ8rGzM9yhsAjfjkbgUPMzZEPa7DAp7yz6vuA==}
+  '@esbuild/aix-ppc64@0.27.0':
+    resolution: {integrity: sha512-KuZrd2hRjz01y5JK9mEBSD3Vj3mbCvemhT466rSuJYeE/hjuBrHfjjcjMdTm/sz7au+++sdbJZJmuBwQLuw68A==}
     engines: {node: '>=18'}
     cpu: [ppc64]
     os: [aix]
@@ -338,8 +317,8 @@
     cpu: [arm64]
     os: [android]
 
-  '@esbuild/android-arm64@0.27.1':
-    resolution: {integrity: sha512-45fuKmAJpxnQWixOGCrS+ro4Uvb4Re9+UTieUY2f8AEc+t7d4AaZ6eUJ3Hva7dtrxAAWHtlEFsXFMAgNnGU9uQ==}
+  '@esbuild/android-arm64@0.27.0':
+    resolution: {integrity: sha512-CC3vt4+1xZrs97/PKDkl0yN7w8edvU2vZvAFGD16n9F0Cvniy5qvzRXjfO1l94efczkkQE6g1x0i73Qf5uthOQ==}
     engines: {node: '>=18'}
     cpu: [arm64]
     os: [android]
@@ -350,8 +329,8 @@
     cpu: [arm]
     os: [android]
 
-  '@esbuild/android-arm@0.27.1':
-    resolution: {integrity: sha512-kFqa6/UcaTbGm/NncN9kzVOODjhZW8e+FRdSeypWe6j33gzclHtwlANs26JrupOntlcWmB0u8+8HZo8s7thHvg==}
+  '@esbuild/android-arm@0.27.0':
+    resolution: {integrity: sha512-j67aezrPNYWJEOHUNLPj9maeJte7uSMM6gMoxfPC9hOg8N02JuQi/T7ewumf4tNvJadFkvLZMlAq73b9uwdMyQ==}
     engines: {node: '>=18'}
     cpu: [arm]
     os: [android]
@@ -362,8 +341,8 @@
     cpu: [x64]
     os: [android]
 
-  '@esbuild/android-x64@0.27.1':
-    resolution: {integrity: sha512-LBEpOz0BsgMEeHgenf5aqmn/lLNTFXVfoWMUox8CtWWYK9X4jmQzWjoGoNb8lmAYml/tQ/Ysvm8q7szu7BoxRQ==}
+  '@esbuild/android-x64@0.27.0':
+    resolution: {integrity: sha512-wurMkF1nmQajBO1+0CJmcN17U4BP6GqNSROP8t0X/Jiw2ltYGLHpEksp9MpoBqkrFR3kv2/te6Sha26k3+yZ9Q==}
     engines: {node: '>=18'}
     cpu: [x64]
     os: [android]
@@ -374,8 +353,8 @@
     cpu: [arm64]
     os: [darwin]
 
-  '@esbuild/darwin-arm64@0.27.1':
-    resolution: {integrity: sha512-veg7fL8eMSCVKL7IW4pxb54QERtedFDfY/ASrumK/SbFsXnRazxY4YykN/THYqFnFwJ0aVjiUrVG2PwcdAEqQQ==}
+  '@esbuild/darwin-arm64@0.27.0':
+    resolution: {integrity: sha512-uJOQKYCcHhg07DL7i8MzjvS2LaP7W7Pn/7uA0B5S1EnqAirJtbyw4yC5jQ5qcFjHK9l6o/MX9QisBg12kNkdHg==}
     engines: {node: '>=18'}
     cpu: [arm64]
     os: [darwin]
@@ -386,8 +365,8 @@
     cpu: [x64]
     os: [darwin]
 
-  '@esbuild/darwin-x64@0.27.1':
-    resolution: {integrity: sha512-+3ELd+nTzhfWb07Vol7EZ+5PTbJ/u74nC6iv4/lwIU99Ip5uuY6QoIf0Hn4m2HoV0qcnRivN3KSqc+FyCHjoVQ==}
+  '@esbuild/darwin-x64@0.27.0':
+    resolution: {integrity: sha512-8mG6arH3yB/4ZXiEnXof5MK72dE6zM9cDvUcPtxhUZsDjESl9JipZYW60C3JGreKCEP+p8P/72r69m4AZGJd5g==}
     engines: {node: '>=18'}
     cpu: [x64]
     os: [darwin]
@@ -398,8 +377,8 @@
     cpu: [arm64]
     os: [freebsd]
 
-  '@esbuild/freebsd-arm64@0.27.1':
-    resolution: {integrity: sha512-/8Rfgns4XD9XOSXlzUDepG8PX+AVWHliYlUkFI3K3GB6tqbdjYqdhcb4BKRd7C0BhZSoaCxhv8kTcBrcZWP+xg==}
+  '@esbuild/freebsd-arm64@0.27.0':
+    resolution: {integrity: sha512-9FHtyO988CwNMMOE3YIeci+UV+x5Zy8fI2qHNpsEtSF83YPBmE8UWmfYAQg6Ux7Gsmd4FejZqnEUZCMGaNQHQw==}
     engines: {node: '>=18'}
     cpu: [arm64]
     os: [freebsd]
@@ -410,8 +389,8 @@
     cpu: [x64]
     os: [freebsd]
 
-  '@esbuild/freebsd-x64@0.27.1':
-    resolution: {integrity: sha512-GITpD8dK9C+r+5yRT/UKVT36h/DQLOHdwGVwwoHidlnA168oD3uxA878XloXebK4Ul3gDBBIvEdL7go9gCUFzQ==}
+  '@esbuild/freebsd-x64@0.27.0':
+    resolution: {integrity: sha512-zCMeMXI4HS/tXvJz8vWGexpZj2YVtRAihHLk1imZj4efx1BQzN76YFeKqlDr3bUWI26wHwLWPd3rwh6pe4EV7g==}
     engines: {node: '>=18'}
     cpu: [x64]
     os: [freebsd]
@@ -422,8 +401,8 @@
     cpu: [arm64]
     os: [linux]
 
-  '@esbuild/linux-arm64@0.27.1':
-    resolution: {integrity: sha512-W9//kCrh/6in9rWIBdKaMtuTTzNj6jSeG/haWBADqLLa9P8O5YSRDzgD5y9QBok4AYlzS6ARHifAb75V6G670Q==}
+  '@esbuild/linux-arm64@0.27.0':
+    resolution: {integrity: sha512-AS18v0V+vZiLJyi/4LphvBE+OIX682Pu7ZYNsdUHyUKSoRwdnOsMf6FDekwoAFKej14WAkOef3zAORJgAtXnlQ==}
     engines: {node: '>=18'}
     cpu: [arm64]
     os: [linux]
@@ -434,8 +413,8 @@
     cpu: [arm]
     os: [linux]
 
-  '@esbuild/linux-arm@0.27.1':
-    resolution: {integrity: sha512-ieMID0JRZY/ZeCrsFQ3Y3NlHNCqIhTprJfDgSB3/lv5jJZ8FX3hqPyXWhe+gvS5ARMBJ242PM+VNz/ctNj//eA==}
+  '@esbuild/linux-arm@0.27.0':
+    resolution: {integrity: sha512-t76XLQDpxgmq2cNXKTVEB7O7YMb42atj2Re2Haf45HkaUpjM2J0UuJZDuaGbPbamzZ7bawyGFUkodL+zcE+jvQ==}
     engines: {node: '>=18'}
     cpu: [arm]
     os: [linux]
@@ -446,8 +425,8 @@
     cpu: [ia32]
     os: [linux]
 
-  '@esbuild/linux-ia32@0.27.1':
-    resolution: {integrity: sha512-VIUV4z8GD8rtSVMfAj1aXFahsi/+tcoXXNYmXgzISL+KB381vbSTNdeZHHHIYqFyXcoEhu9n5cT+05tRv13rlw==}
+  '@esbuild/linux-ia32@0.27.0':
+    resolution: {integrity: sha512-Mz1jxqm/kfgKkc/KLHC5qIujMvnnarD9ra1cEcrs7qshTUSksPihGrWHVG5+osAIQ68577Zpww7SGapmzSt4Nw==}
     engines: {node: '>=18'}
     cpu: [ia32]
     os: [linux]
@@ -458,8 +437,8 @@
     cpu: [loong64]
     os: [linux]
 
-  '@esbuild/linux-loong64@0.27.1':
-    resolution: {integrity: sha512-l4rfiiJRN7sTNI//ff65zJ9z8U+k6zcCg0LALU5iEWzY+a1mVZ8iWC1k5EsNKThZ7XCQ6YWtsZ8EWYm7r1UEsg==}
+  '@esbuild/linux-loong64@0.27.0':
+    resolution: {integrity: sha512-QbEREjdJeIreIAbdG2hLU1yXm1uu+LTdzoq1KCo4G4pFOLlvIspBm36QrQOar9LFduavoWX2msNFAAAY9j4BDg==}
     engines: {node: '>=18'}
     cpu: [loong64]
     os: [linux]
@@ -470,8 +449,8 @@
     cpu: [mips64el]
     os: [linux]
 
-  '@esbuild/linux-mips64el@0.27.1':
-    resolution: {integrity: sha512-U0bEuAOLvO/DWFdygTHWY8C067FXz+UbzKgxYhXC0fDieFa0kDIra1FAhsAARRJbvEyso8aAqvPdNxzWuStBnA==}
+  '@esbuild/linux-mips64el@0.27.0':
+    resolution: {integrity: sha512-sJz3zRNe4tO2wxvDpH/HYJilb6+2YJxo/ZNbVdtFiKDufzWq4JmKAiHy9iGoLjAV7r/W32VgaHGkk35cUXlNOg==}
     engines: {node: '>=18'}
     cpu: [mips64el]
     os: [linux]
@@ -482,8 +461,8 @@
     cpu: [ppc64]
     os: [linux]
 
-  '@esbuild/linux-ppc64@0.27.1':
-    resolution: {integrity: sha512-NzdQ/Xwu6vPSf/GkdmRNsOfIeSGnh7muundsWItmBsVpMoNPVpM61qNzAVY3pZ1glzzAxLR40UyYM23eaDDbYQ==}
+  '@esbuild/linux-ppc64@0.27.0':
+    resolution: {integrity: sha512-z9N10FBD0DCS2dmSABDBb5TLAyF1/ydVb+N4pi88T45efQ/w4ohr/F/QYCkxDPnkhkp6AIpIcQKQ8F0ANoA2JA==}
     engines: {node: '>=18'}
     cpu: [ppc64]
     os: [linux]
@@ -494,8 +473,8 @@
     cpu: [riscv64]
     os: [linux]
 
-  '@esbuild/linux-riscv64@0.27.1':
-    resolution: {integrity: sha512-7zlw8p3IApcsN7mFw0O1Z1PyEk6PlKMu18roImfl3iQHTnr/yAfYv6s4hXPidbDoI2Q0pW+5xeoM4eTCC0UdrQ==}
+  '@esbuild/linux-riscv64@0.27.0':
+    resolution: {integrity: sha512-pQdyAIZ0BWIC5GyvVFn5awDiO14TkT/19FTmFcPdDec94KJ1uZcmFs21Fo8auMXzD4Tt+diXu1LW1gHus9fhFQ==}
     engines: {node: '>=18'}
     cpu: [riscv64]
     os: [linux]
@@ -506,8 +485,8 @@
     cpu: [s390x]
     os: [linux]
 
-  '@esbuild/linux-s390x@0.27.1':
-    resolution: {integrity: sha512-cGj5wli+G+nkVQdZo3+7FDKC25Uh4ZVwOAK6A06Hsvgr8WqBBuOy/1s+PUEd/6Je+vjfm6stX0kmib5b/O2Ykw==}
+  '@esbuild/linux-s390x@0.27.0':
+    resolution: {integrity: sha512-hPlRWR4eIDDEci953RI1BLZitgi5uqcsjKMxwYfmi4LcwyWo2IcRP+lThVnKjNtk90pLS8nKdroXYOqW+QQH+w==}
     engines: {node: '>=18'}
     cpu: [s390x]
     os: [linux]
@@ -518,8 +497,8 @@
     cpu: [x64]
     os: [linux]
 
-  '@esbuild/linux-x64@0.27.1':
-    resolution: {integrity: sha512-z3H/HYI9MM0HTv3hQZ81f+AKb+yEoCRlUby1F80vbQ5XdzEMyY/9iNlAmhqiBKw4MJXwfgsh7ERGEOhrM1niMA==}
+  '@esbuild/linux-x64@0.27.0':
+    resolution: {integrity: sha512-1hBWx4OUJE2cab++aVZ7pObD6s+DK4mPGpemtnAORBvb5l/g5xFGk0vc0PjSkrDs0XaXj9yyob3d14XqvnQ4gw==}
     engines: {node: '>=18'}
     cpu: [x64]
     os: [linux]
@@ -530,8 +509,8 @@
     cpu: [arm64]
     os: [netbsd]
 
-  '@esbuild/netbsd-arm64@0.27.1':
-    resolution: {integrity: sha512-wzC24DxAvk8Em01YmVXyjl96Mr+ecTPyOuADAvjGg+fyBpGmxmcr2E5ttf7Im8D0sXZihpxzO1isus8MdjMCXQ==}
+  '@esbuild/netbsd-arm64@0.27.0':
+    resolution: {integrity: sha512-6m0sfQfxfQfy1qRuecMkJlf1cIzTOgyaeXaiVaaki8/v+WB+U4hc6ik15ZW6TAllRlg/WuQXxWj1jx6C+dfy3w==}
     engines: {node: '>=18'}
     cpu: [arm64]
     os: [netbsd]
@@ -542,8 +521,8 @@
     cpu: [x64]
     os: [netbsd]
 
-  '@esbuild/netbsd-x64@0.27.1':
-    resolution: {integrity: sha512-1YQ8ybGi2yIXswu6eNzJsrYIGFpnlzEWRl6iR5gMgmsrR0FcNoV1m9k9sc3PuP5rUBLshOZylc9nqSgymI+TYg==}
+  '@esbuild/netbsd-x64@0.27.0':
+    resolution: {integrity: sha512-xbbOdfn06FtcJ9d0ShxxvSn2iUsGd/lgPIO2V3VZIPDbEaIj1/3nBBe1AwuEZKXVXkMmpr6LUAgMkLD/4D2PPA==}
     engines: {node: '>=18'}
     cpu: [x64]
     os: [netbsd]
@@ -554,8 +533,8 @@
     cpu: [arm64]
     os: [openbsd]
 
-  '@esbuild/openbsd-arm64@0.27.1':
-    resolution: {integrity: sha512-5Z+DzLCrq5wmU7RDaMDe2DVXMRm2tTDvX2KU14JJVBN2CT/qov7XVix85QoJqHltpvAOZUAc3ndU56HSMWrv8g==}
+  '@esbuild/openbsd-arm64@0.27.0':
+    resolution: {integrity: sha512-fWgqR8uNbCQ/GGv0yhzttj6sU/9Z5/Sv/VGU3F5OuXK6J6SlriONKrQ7tNlwBrJZXRYk5jUhuWvF7GYzGguBZQ==}
     engines: {node: '>=18'}
     cpu: [arm64]
     os: [openbsd]
@@ -566,8 +545,8 @@
     cpu: [x64]
     os: [openbsd]
 
-  '@esbuild/openbsd-x64@0.27.1':
-    resolution: {integrity: sha512-Q73ENzIdPF5jap4wqLtsfh8YbYSZ8Q0wnxplOlZUOyZy7B4ZKW8DXGWgTCZmF8VWD7Tciwv5F4NsRf6vYlZtqg==}
+  '@esbuild/openbsd-x64@0.27.0':
+    resolution: {integrity: sha512-aCwlRdSNMNxkGGqQajMUza6uXzR/U0dIl1QmLjPtRbLOx3Gy3otfFu/VjATy4yQzo9yFDGTxYDo1FfAD9oRD2A==}
     engines: {node: '>=18'}
     cpu: [x64]
     os: [openbsd]
@@ -578,8 +557,8 @@
     cpu: [arm64]
     os: [openharmony]
 
-  '@esbuild/openharmony-arm64@0.27.1':
-    resolution: {integrity: sha512-ajbHrGM/XiK+sXM0JzEbJAen+0E+JMQZ2l4RR4VFwvV9JEERx+oxtgkpoKv1SevhjavK2z2ReHk32pjzktWbGg==}
+  '@esbuild/openharmony-arm64@0.27.0':
+    resolution: {integrity: sha512-nyvsBccxNAsNYz2jVFYwEGuRRomqZ149A39SHWk4hV0jWxKM0hjBPm3AmdxcbHiFLbBSwG6SbpIcUbXjgyECfA==}
     engines: {node: '>=18'}
     cpu: [arm64]
     os: [openharmony]
@@ -590,8 +569,8 @@
     cpu: [x64]
     os: [sunos]
 
-  '@esbuild/sunos-x64@0.27.1':
-    resolution: {integrity: sha512-IPUW+y4VIjuDVn+OMzHc5FV4GubIwPnsz6ubkvN8cuhEqH81NovB53IUlrlBkPMEPxvNnf79MGBoz8rZ2iW8HA==}
+  '@esbuild/sunos-x64@0.27.0':
+    resolution: {integrity: sha512-Q1KY1iJafM+UX6CFEL+F4HRTgygmEW568YMqDA5UV97AuZSm21b7SXIrRJDwXWPzr8MGr75fUZPV67FdtMHlHA==}
     engines: {node: '>=18'}
     cpu: [x64]
     os: [sunos]
@@ -602,8 +581,8 @@
     cpu: [arm64]
     os: [win32]
 
-  '@esbuild/win32-arm64@0.27.1':
-    resolution: {integrity: sha512-RIVRWiljWA6CdVu8zkWcRmGP7iRRIIwvhDKem8UMBjPql2TXM5PkDVvvrzMtj1V+WFPB4K7zkIGM7VzRtFkjdg==}
+  '@esbuild/win32-arm64@0.27.0':
+    resolution: {integrity: sha512-W1eyGNi6d+8kOmZIwi/EDjrL9nxQIQ0MiGqe/AWc6+IaHloxHSGoeRgDRKHFISThLmsewZ5nHFvGFWdBYlgKPg==}
     engines: {node: '>=18'}
     cpu: [arm64]
     os: [win32]
@@ -614,8 +593,8 @@
     cpu: [ia32]
     os: [win32]
 
-  '@esbuild/win32-ia32@0.27.1':
-    resolution: {integrity: sha512-2BR5M8CPbptC1AK5JbJT1fWrHLvejwZidKx3UMSF0ecHMa+smhi16drIrCEggkgviBwLYd5nwrFLSl5Kho96RQ==}
+  '@esbuild/win32-ia32@0.27.0':
+    resolution: {integrity: sha512-30z1aKL9h22kQhilnYkORFYt+3wp7yZsHWus+wSKAJR8JtdfI76LJ4SBdMsCopTR3z/ORqVu5L1vtnHZWVj4cQ==}
     engines: {node: '>=18'}
     cpu: [ia32]
     os: [win32]
@@ -626,8 +605,8 @@
     cpu: [x64]
     os: [win32]
 
-  '@esbuild/win32-x64@0.27.1':
-    resolution: {integrity: sha512-d5X6RMYv6taIymSk8JBP+nxv8DQAMY6A51GPgusqLdK9wBz5wWIXy1KjTck6HnjE9hqJzJRdk+1p/t5soSbCtw==}
+  '@esbuild/win32-x64@0.27.0':
+    resolution: {integrity: sha512-aIitBcjQeyOhMTImhLZmtxfdOcuNRpwlPNmlFKPcHQYPhEssw75Cl1TSXJXpMkzaua9FUetx/4OQKq7eJul5Cg==}
     engines: {node: '>=18'}
     cpu: [x64]
     os: [win32]
@@ -1366,8 +1345,8 @@
     engines: {node: '>=18'}
     hasBin: true
 
-  esbuild@0.27.1:
-    resolution: {integrity: sha512-yY35KZckJJuVVPXpvjgxiCuVEJT67F6zDeVTv4rizyPrfGBUpZQsvmxnN+C371c2esD/hNMjj4tpBhuueLN7aA==}
+  esbuild@0.27.0:
+    resolution: {integrity: sha512-jd0f4NHbD6cALCyGElNpGAOtWxSq46l9X/sWB0Nzd5er4Kz2YTm+Vl0qKFT9KUJvD8+fiO8AvoHhFvEatfVixA==}
     engines: {node: '>=18'}
     hasBin: true
 
@@ -1397,8 +1376,8 @@
     resolution: {integrity: sha512-CRT1WTyuQoD771GW56XEZFQ/ZoSfWid1alKGDYMmkt2yl8UXrVR4pspqWNEcqKvVIzg6PAltWjxcSSPrboA4iA==}
     engines: {node: '>=18.0.0'}
 
-  expect-type@1.3.0:
-    resolution: {integrity: sha512-knvyeauYhqjOYvQ66MznSMs83wmHrCycNEN6Ao+2AeYEfxUIkuiVxdEa1qlGEPK+We3n0THiDciYSsCcgW/DoA==}
+  expect-type@1.2.2:
+    resolution: {integrity: sha512-JhFGDVJ7tmDJItKhYgJCGLOWjuK9vPxiXoUFLwLDc99NlmklilbiQJwoctZtt13+xMw91MCk/REan6MWHqDjyA==}
     engines: {node: '>=12.0.0'}
 
   express-rate-limit@7.5.1:
@@ -2195,8 +2174,8 @@
     resolution: {integrity: sha512-BNGbWLfd0eUPabhkXUVm0j8uuvREyTh5ovRa/dyow/BqAbZJyC+5fU+IzQOzmAKzYqYRAISoRhdQr3eIZ/PXqg==}
     engines: {node: '>= 0.8'}
 
-  vite@7.2.7:
-    resolution: {integrity: sha512-ITcnkFeR3+fI8P1wMgItjGrR10170d8auB4EpMLPqmx6uxElH3a/hHGQabSHKdqd4FXWO1nFIp9rRn7JQ34ACQ==}
+  vite@7.2.6:
+    resolution: {integrity: sha512-tI2l/nFHC5rLh7+5+o7QjKjSR04ivXDF4jcgV0f/bTQ+OJiITy5S6gaynVsEM+7RqzufMnVbIon6Sr5x1SDYaQ==}
     engines: {node: ^20.19.0 || >=22.12.0}
     hasBin: true
     peerDependencies:
@@ -2328,22 +2307,6 @@
 
 snapshots:
 
-<<<<<<< HEAD
-  '@ai-sdk/gateway@2.0.18(zod@3.25.76)':
-    dependencies:
-      '@ai-sdk/provider': 2.0.0
-      '@ai-sdk/provider-utils': 3.0.18(zod@3.25.76)
-      '@vercel/oidc': 3.0.5
-      zod: 3.25.76
-
-  '@ai-sdk/openai@2.0.76(zod@3.25.76)':
-    dependencies:
-      '@ai-sdk/provider': 2.0.0
-      '@ai-sdk/provider-utils': 3.0.18(zod@3.25.76)
-      zod: 3.25.76
-
-  '@ai-sdk/provider-utils@3.0.18(zod@3.25.76)':
-=======
   '@ai-sdk/gateway@2.0.18(zod@4.1.13)':
     dependencies:
       '@ai-sdk/provider': 2.0.0
@@ -2358,16 +2321,11 @@
       zod: 4.1.13
 
   '@ai-sdk/provider-utils@3.0.18(zod@4.1.13)':
->>>>>>> ef2189d1
     dependencies:
       '@ai-sdk/provider': 2.0.0
       '@standard-schema/spec': 1.0.0
       eventsource-parser: 3.0.6
-<<<<<<< HEAD
-      zod: 3.25.76
-=======
       zod: 4.1.13
->>>>>>> ef2189d1
 
   '@ai-sdk/provider@2.0.0':
     dependencies:
@@ -2450,157 +2408,157 @@
   '@esbuild/aix-ppc64@0.25.12':
     optional: true
 
-  '@esbuild/aix-ppc64@0.27.1':
+  '@esbuild/aix-ppc64@0.27.0':
     optional: true
 
   '@esbuild/android-arm64@0.25.12':
     optional: true
 
-  '@esbuild/android-arm64@0.27.1':
+  '@esbuild/android-arm64@0.27.0':
     optional: true
 
   '@esbuild/android-arm@0.25.12':
     optional: true
 
-  '@esbuild/android-arm@0.27.1':
+  '@esbuild/android-arm@0.27.0':
     optional: true
 
   '@esbuild/android-x64@0.25.12':
     optional: true
 
-  '@esbuild/android-x64@0.27.1':
+  '@esbuild/android-x64@0.27.0':
     optional: true
 
   '@esbuild/darwin-arm64@0.25.12':
     optional: true
 
-  '@esbuild/darwin-arm64@0.27.1':
+  '@esbuild/darwin-arm64@0.27.0':
     optional: true
 
   '@esbuild/darwin-x64@0.25.12':
     optional: true
 
-  '@esbuild/darwin-x64@0.27.1':
+  '@esbuild/darwin-x64@0.27.0':
     optional: true
 
   '@esbuild/freebsd-arm64@0.25.12':
     optional: true
 
-  '@esbuild/freebsd-arm64@0.27.1':
+  '@esbuild/freebsd-arm64@0.27.0':
     optional: true
 
   '@esbuild/freebsd-x64@0.25.12':
     optional: true
 
-  '@esbuild/freebsd-x64@0.27.1':
+  '@esbuild/freebsd-x64@0.27.0':
     optional: true
 
   '@esbuild/linux-arm64@0.25.12':
     optional: true
 
-  '@esbuild/linux-arm64@0.27.1':
+  '@esbuild/linux-arm64@0.27.0':
     optional: true
 
   '@esbuild/linux-arm@0.25.12':
     optional: true
 
-  '@esbuild/linux-arm@0.27.1':
+  '@esbuild/linux-arm@0.27.0':
     optional: true
 
   '@esbuild/linux-ia32@0.25.12':
     optional: true
 
-  '@esbuild/linux-ia32@0.27.1':
+  '@esbuild/linux-ia32@0.27.0':
     optional: true
 
   '@esbuild/linux-loong64@0.25.12':
     optional: true
 
-  '@esbuild/linux-loong64@0.27.1':
+  '@esbuild/linux-loong64@0.27.0':
     optional: true
 
   '@esbuild/linux-mips64el@0.25.12':
     optional: true
 
-  '@esbuild/linux-mips64el@0.27.1':
+  '@esbuild/linux-mips64el@0.27.0':
     optional: true
 
   '@esbuild/linux-ppc64@0.25.12':
     optional: true
 
-  '@esbuild/linux-ppc64@0.27.1':
+  '@esbuild/linux-ppc64@0.27.0':
     optional: true
 
   '@esbuild/linux-riscv64@0.25.12':
     optional: true
 
-  '@esbuild/linux-riscv64@0.27.1':
+  '@esbuild/linux-riscv64@0.27.0':
     optional: true
 
   '@esbuild/linux-s390x@0.25.12':
     optional: true
 
-  '@esbuild/linux-s390x@0.27.1':
+  '@esbuild/linux-s390x@0.27.0':
     optional: true
 
   '@esbuild/linux-x64@0.25.12':
     optional: true
 
-  '@esbuild/linux-x64@0.27.1':
+  '@esbuild/linux-x64@0.27.0':
     optional: true
 
   '@esbuild/netbsd-arm64@0.25.12':
     optional: true
 
-  '@esbuild/netbsd-arm64@0.27.1':
+  '@esbuild/netbsd-arm64@0.27.0':
     optional: true
 
   '@esbuild/netbsd-x64@0.25.12':
     optional: true
 
-  '@esbuild/netbsd-x64@0.27.1':
+  '@esbuild/netbsd-x64@0.27.0':
     optional: true
 
   '@esbuild/openbsd-arm64@0.25.12':
     optional: true
 
-  '@esbuild/openbsd-arm64@0.27.1':
+  '@esbuild/openbsd-arm64@0.27.0':
     optional: true
 
   '@esbuild/openbsd-x64@0.25.12':
     optional: true
 
-  '@esbuild/openbsd-x64@0.27.1':
+  '@esbuild/openbsd-x64@0.27.0':
     optional: true
 
   '@esbuild/openharmony-arm64@0.25.12':
     optional: true
 
-  '@esbuild/openharmony-arm64@0.27.1':
+  '@esbuild/openharmony-arm64@0.27.0':
     optional: true
 
   '@esbuild/sunos-x64@0.25.12':
     optional: true
 
-  '@esbuild/sunos-x64@0.27.1':
+  '@esbuild/sunos-x64@0.27.0':
     optional: true
 
   '@esbuild/win32-arm64@0.25.12':
     optional: true
 
-  '@esbuild/win32-arm64@0.27.1':
+  '@esbuild/win32-arm64@0.27.0':
     optional: true
 
   '@esbuild/win32-ia32@0.25.12':
     optional: true
 
-  '@esbuild/win32-ia32@0.27.1':
+  '@esbuild/win32-ia32@0.27.0':
     optional: true
 
   '@esbuild/win32-x64@0.25.12':
     optional: true
 
-  '@esbuild/win32-x64@0.27.1':
+  '@esbuild/win32-x64@0.27.0':
     optional: true
 
   '@hono/mcp@0.1.5(@modelcontextprotocol/sdk@1.24.3(zod@4.1.13))(hono@4.10.7)':
@@ -2980,14 +2938,14 @@
       chai: 6.2.1
       tinyrainbow: 3.0.3
 
-  '@vitest/mocker@4.0.15(msw@2.12.3(@types/node@22.19.1)(typescript@5.9.3))(vite@7.2.7(@types/node@22.19.1)(jiti@2.6.1)(tsx@4.21.0)(yaml@2.8.2))':
+  '@vitest/mocker@4.0.15(msw@2.12.3(@types/node@22.19.1)(typescript@5.9.3))(vite@7.2.6(@types/node@22.19.1)(jiti@2.6.1)(tsx@4.21.0)(yaml@2.8.2))':
     dependencies:
       '@vitest/spy': 4.0.15
       estree-walker: 3.0.3
       magic-string: 0.30.21
     optionalDependencies:
       msw: 2.12.3(@types/node@22.19.1)(typescript@5.9.3)
-      vite: 7.2.7(@types/node@22.19.1)(jiti@2.6.1)(tsx@4.21.0)(yaml@2.8.2)
+      vite: 7.2.6(@types/node@22.19.1)(jiti@2.6.1)(tsx@4.21.0)(yaml@2.8.2)
 
   '@vitest/pretty-format@4.0.15':
     dependencies:
@@ -3018,15 +2976,6 @@
 
   acorn@8.15.0: {}
 
-<<<<<<< HEAD
-  ai@5.0.106(zod@3.25.76):
-    dependencies:
-      '@ai-sdk/gateway': 2.0.18(zod@3.25.76)
-      '@ai-sdk/provider': 2.0.0
-      '@ai-sdk/provider-utils': 3.0.18(zod@3.25.76)
-      '@opentelemetry/api': 1.9.0
-      zod: 3.25.76
-=======
   ai@5.0.108(zod@4.1.13):
     dependencies:
       '@ai-sdk/gateway': 2.0.18(zod@4.1.13)
@@ -3034,7 +2983,6 @@
       '@ai-sdk/provider-utils': 3.0.18(zod@4.1.13)
       '@opentelemetry/api': 1.9.0
       zod: 4.1.13
->>>>>>> ef2189d1
 
   ajv-formats@3.0.1(ajv@8.17.1):
     optionalDependencies:
@@ -3212,34 +3160,34 @@
       '@esbuild/win32-ia32': 0.25.12
       '@esbuild/win32-x64': 0.25.12
 
-  esbuild@0.27.1:
+  esbuild@0.27.0:
     optionalDependencies:
-      '@esbuild/aix-ppc64': 0.27.1
-      '@esbuild/android-arm': 0.27.1
-      '@esbuild/android-arm64': 0.27.1
-      '@esbuild/android-x64': 0.27.1
-      '@esbuild/darwin-arm64': 0.27.1
-      '@esbuild/darwin-x64': 0.27.1
-      '@esbuild/freebsd-arm64': 0.27.1
-      '@esbuild/freebsd-x64': 0.27.1
-      '@esbuild/linux-arm': 0.27.1
-      '@esbuild/linux-arm64': 0.27.1
-      '@esbuild/linux-ia32': 0.27.1
-      '@esbuild/linux-loong64': 0.27.1
-      '@esbuild/linux-mips64el': 0.27.1
-      '@esbuild/linux-ppc64': 0.27.1
-      '@esbuild/linux-riscv64': 0.27.1
-      '@esbuild/linux-s390x': 0.27.1
-      '@esbuild/linux-x64': 0.27.1
-      '@esbuild/netbsd-arm64': 0.27.1
-      '@esbuild/netbsd-x64': 0.27.1
-      '@esbuild/openbsd-arm64': 0.27.1
-      '@esbuild/openbsd-x64': 0.27.1
-      '@esbuild/openharmony-arm64': 0.27.1
-      '@esbuild/sunos-x64': 0.27.1
-      '@esbuild/win32-arm64': 0.27.1
-      '@esbuild/win32-ia32': 0.27.1
-      '@esbuild/win32-x64': 0.27.1
+      '@esbuild/aix-ppc64': 0.27.0
+      '@esbuild/android-arm': 0.27.0
+      '@esbuild/android-arm64': 0.27.0
+      '@esbuild/android-x64': 0.27.0
+      '@esbuild/darwin-arm64': 0.27.0
+      '@esbuild/darwin-x64': 0.27.0
+      '@esbuild/freebsd-arm64': 0.27.0
+      '@esbuild/freebsd-x64': 0.27.0
+      '@esbuild/linux-arm': 0.27.0
+      '@esbuild/linux-arm64': 0.27.0
+      '@esbuild/linux-ia32': 0.27.0
+      '@esbuild/linux-loong64': 0.27.0
+      '@esbuild/linux-mips64el': 0.27.0
+      '@esbuild/linux-ppc64': 0.27.0
+      '@esbuild/linux-riscv64': 0.27.0
+      '@esbuild/linux-s390x': 0.27.0
+      '@esbuild/linux-x64': 0.27.0
+      '@esbuild/netbsd-arm64': 0.27.0
+      '@esbuild/netbsd-x64': 0.27.0
+      '@esbuild/openbsd-arm64': 0.27.0
+      '@esbuild/openbsd-x64': 0.27.0
+      '@esbuild/openharmony-arm64': 0.27.0
+      '@esbuild/sunos-x64': 0.27.0
+      '@esbuild/win32-arm64': 0.27.0
+      '@esbuild/win32-ia32': 0.27.0
+      '@esbuild/win32-x64': 0.27.0
     optional: true
 
   escalade@3.2.0: {}
@@ -3260,7 +3208,7 @@
     dependencies:
       eventsource-parser: 3.0.6
 
-  expect-type@1.3.0: {}
+  expect-type@1.2.2: {}
 
   express-rate-limit@7.5.1(express@5.2.1):
     dependencies:
@@ -3614,15 +3562,9 @@
     dependencies:
       wrappy: 1.0.2
 
-<<<<<<< HEAD
-  openai@6.9.1(zod@3.25.76):
-    optionalDependencies:
-      zod: 3.25.76
-=======
   openai@6.9.1(zod@4.1.13):
     optionalDependencies:
       zod: 4.1.13
->>>>>>> ef2189d1
 
   outvariant@1.4.3: {}
 
@@ -3962,7 +3904,7 @@
 
   tsx@4.21.0:
     dependencies:
-      esbuild: 0.27.1
+      esbuild: 0.27.0
       get-tsconfig: 4.13.0
     optionalDependencies:
       fsevents: 2.3.3
@@ -4017,7 +3959,7 @@
 
   vary@1.1.2: {}
 
-  vite@7.2.7(@types/node@22.19.1)(jiti@2.6.1)(tsx@4.21.0)(yaml@2.8.2):
+  vite@7.2.6(@types/node@22.19.1)(jiti@2.6.1)(tsx@4.21.0)(yaml@2.8.2):
     dependencies:
       esbuild: 0.25.12
       fdir: 6.5.0(picomatch@4.0.3)
@@ -4035,14 +3977,14 @@
   vitest@4.0.15(@opentelemetry/api@1.9.0)(@types/node@22.19.1)(jiti@2.6.1)(msw@2.12.3(@types/node@22.19.1)(typescript@5.9.3))(tsx@4.21.0)(yaml@2.8.2):
     dependencies:
       '@vitest/expect': 4.0.15
-      '@vitest/mocker': 4.0.15(msw@2.12.3(@types/node@22.19.1)(typescript@5.9.3))(vite@7.2.7(@types/node@22.19.1)(jiti@2.6.1)(tsx@4.21.0)(yaml@2.8.2))
+      '@vitest/mocker': 4.0.15(msw@2.12.3(@types/node@22.19.1)(typescript@5.9.3))(vite@7.2.6(@types/node@22.19.1)(jiti@2.6.1)(tsx@4.21.0)(yaml@2.8.2))
       '@vitest/pretty-format': 4.0.15
       '@vitest/runner': 4.0.15
       '@vitest/snapshot': 4.0.15
       '@vitest/spy': 4.0.15
       '@vitest/utils': 4.0.15
       es-module-lexer: 1.7.0
-      expect-type: 1.3.0
+      expect-type: 1.2.2
       magic-string: 0.30.21
       obug: 2.1.1
       pathe: 2.0.3
@@ -4052,7 +3994,7 @@
       tinyexec: 1.0.2
       tinyglobby: 0.2.15
       tinyrainbow: 3.0.3
-      vite: 7.2.7(@types/node@22.19.1)(jiti@2.6.1)(tsx@4.21.0)(yaml@2.8.2)
+      vite: 7.2.6(@types/node@22.19.1)(jiti@2.6.1)(tsx@4.21.0)(yaml@2.8.2)
       why-is-node-running: 2.3.0
     optionalDependencies:
       '@opentelemetry/api': 1.9.0
