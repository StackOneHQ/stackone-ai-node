--- conflicted
+++ resolved
@@ -1,12 +1,8 @@
 ---
 name: file-operations
-<<<<<<< HEAD
-description: Use when working with files or HTTP requests. Covers src/utils/file.ts utilities, native fetch API patterns. (project)
+description: Use when making HTTP requests. Covers native fetch API patterns and error handling. (project)
 globs: "*.ts"
 alwaysApply: false
-=======
-description: HTTP request standards for StackOne SDK
->>>>>>> b9db4f2b
 ---
 
 # HTTP Request Standards
