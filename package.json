--- conflicted
+++ resolved
@@ -18,36 +18,19 @@
     "LICENSE"
   ],
   "scripts": {
-<<<<<<< HEAD
     "preinstall": "npx only-allow pnpm",
     "prepare": "pnpm run prepare:git",
     "prepare:git": "git config --local core.hooksPath .githooks",
     "build": "tsdown",
-    "rebuild": "pnpm run fetch:specs && pnpm run build",
-    "prepack": "pnpm run rebuild",
+    "prepack": "pnpm run build",
     "test": "vitest run",
     "test:watch": "vitest",
     "test:coverage": "vitest run --coverage",
-    "fetch:specs": "tsx ./scripts/fetch-specs.ts && pnpm run format",
-    "build:docs": "tsx ./scripts/build-docs.ts",
-    "docs:serve": "mkdocs serve",
-    "docs:build": "pnpm run build:docs && mkdocs build",
-    "docs:deploy": "pnpm run build:docs && mkdocs gh-deploy --force",
-=======
-    "prepare": "bun prepare:git",
-    "prepare:git": "git config --local core.hooksPath .githooks",
-    "build": "bun -b tsdown",
-    "prepack": "bun run build",
-    "test:unit": "bun test src",
-    "test:examples": "bun test examples",
-    "test": "bun run test:unit && bun run test:examples",
->>>>>>> aea526e8
     "lint": "biome check .",
     "typecheck": "tsgo --noEmit",
     "format": "biome format --write ."
   },
   "dependencies": {
-<<<<<<< HEAD
     "@modelcontextprotocol/sdk": "catalog:runtime",
     "@orama/orama": "catalog:runtime",
     "@stackone/stackone-client-ts": "catalog:runtime",
@@ -65,7 +48,6 @@
     "fs-fixture": "catalog:testing",
     "hono": "catalog:other",
     "lint-staged": "catalog:lint",
-    "mkdocs": "catalog:other",
     "msw": "catalog:testing",
     "openai": "catalog:ai",
     "openapi-types": "catalog:other",
@@ -77,33 +59,6 @@
     "unplugin-unused": "catalog:build",
     "vitest": "catalog:testing",
     "zod": "catalog:other"
-=======
-    "@modelcontextprotocol/sdk": "^1.19.1",
-    "@orama/orama": "^3.1.11",
-    "@stackone/stackone-client-ts": "4.32.2",
-    "json-schema": "^0.4.0"
-  },
-  "devDependencies": {
-    "@ai-sdk/openai": "^2.0.46",
-    "@biomejs/biome": "^1.5.3",
-    "@hono/mcp": "^0.1.4",
-    "@types/bun": "^1.2.4",
-    "@types/json-schema": "^7.0.15",
-    "@types/node": "^22.13.5",
-    "@typescript/native-preview": "^7.0.0-dev.20250623.1",
-    "ai": "^5.0.63",
-    "fs-fixture": "^2.8.1",
-    "hono": "^4.9.10",
-    "lint-staged": "^15.2.0",
-    "msw": "^2.10.4",
-    "openai": "^6.2.0",
-    "openapi-types": "^12.1.3",
-    "publint": "^0.3.12",
-    "tsdown": "^0.15.9",
-    "type-fest": "^4.41.0",
-    "unplugin-unused": "^0.5.4",
-    "zod": "^3.23.8"
->>>>>>> aea526e8
   },
   "peerDependencies": {
     "ai": ">=4.0.0",
