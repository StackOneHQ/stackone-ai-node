--- conflicted
+++ resolved
@@ -29,20 +29,11 @@
         "tsdown": "^0.15.6",
         "type-fest": "^4.41.0",
         "unplugin-unused": "^0.5.1",
-<<<<<<< HEAD
-        "zod": "^4.0.0",
-      },
-      "peerDependencies": {
-        "ai": "4.x",
-        "openai": "4.x|5.x",
-        "zod": "^4.0.0",
-=======
         "zod": "^3.23.8",
       },
       "peerDependencies": {
         "ai": "4.x|5.x",
         "openai": "5.x|6.x",
->>>>>>> 71fe4a47
       },
       "optionalPeers": [
         "ai",
@@ -607,11 +598,7 @@
 
     "yoctocolors-cjs": ["yoctocolors-cjs@2.1.2", "", {}, "sha512-cYVsTjKl8b+FrnidjibDWskAv7UKOfcwaVZdp/it9n1s9fU3IkgDbhdIRKCW4JDsAlECJY0ytoVPT3sK6kideA=="],
 
-<<<<<<< HEAD
-    "zod": ["zod@4.1.11", "", {}, "sha512-WPsqwxITS2tzx1bzhIKsEs19ABD5vmCVa4xBo2tq/SrV4RNZtfws1EnCWQXM6yh8bD08a1idvkB5MZSBiZsjwg=="],
-=======
     "zod": ["zod@3.25.76", "", {}, "sha512-gzUt/qt81nXsFGKIFcC3YnfEAx5NkunCfnDlvuBSSFS02bcXu4Lmea0AFIUwbLWxWPx3d9p8S5QoaujKcNQxcQ=="],
->>>>>>> 71fe4a47
 
     "zod-to-json-schema": ["zod-to-json-schema@3.24.3", "", { "peerDependencies": { "zod": "^3.24.1" } }, "sha512-HIAfWdYIt1sssHfYZFCXp4rU1w2r8hVVXYIlmoa0r0gABLs5di3RCqPU5DDROogVz1pAdYBaz7HK5n9pSUNs3A=="],
 
