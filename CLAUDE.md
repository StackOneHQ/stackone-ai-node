--- conflicted
+++ resolved
@@ -8,65 +8,10 @@
 
 ## Available Skills
 
-<<<<<<< HEAD
 | Skill | When to Use |
 |-------|-------------|
 | **development-workflow** | Build commands, testing, linting, git workflow, commit conventions |
 | **typescript-patterns** | Writing/reviewing TypeScript - type safety, exhaustiveness, clean code |
 | **typescript-testing** | Writing tests - Vitest, MSW mocking, fs-fixture |
-| **file-operations** | Working with files or HTTP - utilities, native fetch |
-| **orama-integration** | Integrating with Orama search/indexing |
-=======
-## Architecture Overview
-
-See the **openapi-architecture** skill for comprehensive architecture documentation:
-- Core components (Tool Class, ToolSets, OpenAPI Processing, Request Builder)
-- Design patterns and principles
-- TypeScript exhaustiveness checks
-- Development workflow
-
-Refer to `.claude/skills/openapi-architecture/SKILL.md` for complete details.
-
-### Testing Strategy
-
-See the **typescript-testing** skill for comprehensive testing guidance:
-- Vitest test runner setup and commands
-- MSW (Mock Service Worker) patterns
-- File system testing with fs-fixture
-- Test organization and best practices
-
-Refer to `.claude/skills/typescript-testing/SKILL.md` for complete details.
-
-## TypeScript Patterns and Standards
-
-See the **typescript-patterns** skill for TypeScript best practices:
-- `satisfies never` exhaustiveness checking
-- Avoiding `any`, non-null assertions, and parameter reassignment
-- Class vs namespace patterns
-- Explicit return types and type-safe operations
-
-Refer to `.claude/skills/typescript-patterns/SKILL.md` for complete details.
-
-## HTTP Standards
-
-See the **file-operations** skill for HTTP guidance:
-- Native fetch API standards and error handling
-- Common HTTP request patterns
-
-Refer to `.claude/skills/file-operations/SKILL.md` for complete details.
-
-## File Naming Conventions
-
-- Use `.yaml` extension instead of `.yml` for all YAML files (e.g., `lefthook.yaml`, GitHub Actions workflows)
-
-## Orama Integration
-
-See the **orama-integration** skill for Orama API guidance:
-- Orama concepts (indexes, data sources, deployments)
-- Creating and configuring indexes
-- Full-text, vector, and hybrid search patterns
-- Answer engine configuration and quality checks
-- Common integration patterns and examples
-
-Refer to `.claude/skills/orama-integration/SKILL.md` for complete details.
->>>>>>> b9db4f2b
+| **file-operations** | Making HTTP requests - native fetch patterns |
+| **orama-integration** | Integrating with Orama search/indexing |