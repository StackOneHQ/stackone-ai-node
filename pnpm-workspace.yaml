--- conflicted
+++ resolved
@@ -6,31 +6,20 @@
 
 catalogs:
   dev:
-<<<<<<< HEAD
     '@ai-sdk/openai': ^2.0.80
     '@ai-sdk/provider-utils': ^3.0.18
-    oxfmt: ^0.17.0
-    oxlint: ^1.32.0
-    oxlint-tsgolint: ^0.8.4
     '@hono/mcp': ^0.1.4
     '@types/json-schema': ^7.0.15
     '@types/node': ^22.13.5
     '@typescript/native-preview': ^7.0.0-dev.20251202.1
     '@vitest/coverage-v8': ^4.0.15
-=======
-    "@ai-sdk/openai": ^2.0.80
-    "@ai-sdk/provider-utils": ^3.0.18
-    "@biomejs/biome": ^1.5.3
-    "@hono/mcp": ^0.1.4
-    "@types/json-schema": ^7.0.15
-    "@types/node": ^22.13.5
-    "@typescript/native-preview": ^7.0.0-dev.20251202.1
-    "@vitest/coverage-v8": ^4.0.15
->>>>>>> 7aa4a20d
     hono: ^4.9.10
     knip: ^5.72.0
     lefthook: ^2.0.8
     msw: ^2.10.4
+    oxfmt: ^0.17.0
+    oxlint: ^1.32.0
+    oxlint-tsgolint: ^0.8.4
     publint: ^0.3.12
     tsdown: ^0.15.9
     type-fest: ^4.41.0
@@ -42,8 +31,8 @@
     ai: ^5.0.108
     openai: ^6.2.0
   prod:
-    "@modelcontextprotocol/sdk": ^1.24.3
-    "@orama/orama": ^3.1.11
+    '@modelcontextprotocol/sdk': ^1.24.3
+    '@orama/orama': ^3.1.11
     json-schema: ^0.4.0
 
 enablePrePostScripts: true
@@ -51,10 +40,6 @@
 minimumReleaseAge: 1440
 
 onlyBuiltDependencies:
-<<<<<<< HEAD
-=======
-  - "@biomejs/biome"
->>>>>>> 7aa4a20d
   - esbuild
   - lefthook
   - msw
