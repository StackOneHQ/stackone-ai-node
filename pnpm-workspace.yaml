packages:
  - .
  - examples

catalogMode: strict

catalogs:
  dev:
    '@ai-sdk/openai': ^2.0.80
    '@ai-sdk/provider-utils': ^3.0.18
    '@biomejs/biome': ^1.5.3
    '@hono/mcp': ^0.1.4
    '@types/json-schema': ^7.0.15
    '@types/node': ^22.13.5
    '@typescript/native-preview': ^7.0.0-dev.20251202.1
    '@vitest/coverage-v8': ^4.0.15
    hono: ^4.9.10
    knip: ^5.72.0
    lefthook: ^2.0.8
    msw: ^2.10.4
    publint: ^0.3.12
    tsdown: ^0.15.9
    type-fest: ^4.41.0
    typescript: ^5.8.3
    unplugin-unused: ^0.5.4
<<<<<<< HEAD
    vitest: ^4.0.15
    zod: ^3.23.8
=======
    vitest: ^3.2.4
    zod: ^4.1.13
>>>>>>> ef2189d1
  peer:
    ai: ^5.0.108
    openai: ^6.2.0
  prod:
    '@modelcontextprotocol/sdk': ^1.24.3
    '@orama/orama': ^3.1.11
    json-schema: ^0.4.0

enablePrePostScripts: true

minimumReleaseAge: 1440

onlyBuiltDependencies:
  - '@biomejs/biome'
  - esbuild
  - lefthook
  - msw

shellEmulator: true

trustPolicy: no-downgrade

trustPolicyExclude:
  - undici-types@6.21.0
  - chokidar@4.0.3<|MERGE_RESOLUTION|>--- conflicted
+++ resolved
@@ -23,13 +23,8 @@
     type-fest: ^4.41.0
     typescript: ^5.8.3
     unplugin-unused: ^0.5.4
-<<<<<<< HEAD
     vitest: ^4.0.15
-    zod: ^3.23.8
-=======
-    vitest: ^3.2.4
     zod: ^4.1.13
->>>>>>> ef2189d1
   peer:
     ai: ^5.0.108
     openai: ^6.2.0
