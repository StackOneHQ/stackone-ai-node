--- conflicted
+++ resolved
@@ -6,13 +6,9 @@
       run: pnpm run typecheck
     format:
       glob: "*.{ts,tsx,js,jsx,mts,cts,json,jsonc,yaml,yml,md}"
-<<<<<<< HEAD
-      run: pnpm biome format --no-errors-on-unmatched --write {staged_files}
+      run: pnpm biome check --no-errors-on-unmatched --write {staged_files}
       stage_fixed: true
     knip:
       glob: "*.{ts,tsx,js,jsx,mts,cts}"
       run: pnpm run format:knip
-=======
-      run: pnpm biome check --no-errors-on-unmatched --write {staged_files}
->>>>>>> 53bce870
       stage_fixed: true