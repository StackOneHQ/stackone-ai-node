--- conflicted
+++ resolved
@@ -1,8 +1,3 @@
-<<<<<<< HEAD
-import { execSync } from 'node:child_process';
-=======
-import { env } from 'bun';
->>>>>>> aea526e8
 import { defineConfig } from 'tsdown';
 
 export default defineConfig({
@@ -22,13 +17,4 @@
   exports: {
     devExports: !process.env.RELEASE,
   },
-<<<<<<< HEAD
-  hooks: {
-    'build:done': async () => {
-      // sourcemap files for generated code are not needed
-      execSync('rm -rf ./dist/openapi/generated/*.map');
-    },
-  },
-=======
->>>>>>> aea526e8
 });