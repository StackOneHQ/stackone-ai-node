/**
 * This example shows how to use StackOne tools with OpenAI.
 */

import assert from 'node:assert';
<<<<<<< HEAD
import { StackOneToolSet } from '@stackone/ai';
=======
import process from 'node:process';
>>>>>>> aea526e8
import OpenAI from 'openai';
import { ACCOUNT_IDS } from './constants';

const apiKey = process.env.STACKONE_API_KEY;
const isPlaceholderKey = !apiKey || apiKey === 'test-stackone-key';
const shouldSkip = process.env.SKIP_FETCH_TOOLS_EXAMPLE !== '0' && isPlaceholderKey;

if (shouldSkip) {
  console.log(
    'Skipping openai-integration example. Provide STACKONE_API_KEY and set SKIP_FETCH_TOOLS_EXAMPLE=0 to run.'
  );
  process.exit(0);
}

const openaiIntegration = async (): Promise<void> => {
  // Initialise StackOne
  const toolset = new StackOneToolSet({
    accountId: ACCOUNT_IDS.HRIS,
    baseUrl: process.env.STACKONE_BASE_URL ?? 'https://api.stackone.com',
  });

  // Fetch HRIS tools via MCP
  const tools = await toolset.fetchTools({
    actions: ['hris_get_*'],
  });
  const openAITools = tools.toOpenAI();

  // Initialise OpenAI client
  const openai = new OpenAI();

  // Create a chat completion with tool calls
  const response = await openai.chat.completions.create({
    model: 'gpt-4o',
    messages: [
      {
        role: 'system',
        content: 'You are a helpful assistant that can access HRIS information.',
      },
      {
        role: 'user',
        content: 'What is the employee with id: c28xIQaWQ6MzM5MzczMDA2NzMzMzkwNzIwNA phone number?',
      },
    ],
    tools: openAITools,
  });

  // Verify the response contains tool calls
  assert(response.choices.length > 0, 'Expected at least one choice in the response');

  const choice = response.choices[0];
  assert(choice.message.tool_calls !== undefined, 'Expected tool_calls to be defined');
  assert(choice.message.tool_calls.length > 0, 'Expected at least one tool call');

  const toolCall = choice.message.tool_calls[0];
  assert(
    toolCall.function.name === 'hris_get_employee',
    'Expected tool call to be hris_get_employee'
  );

  // Parse the arguments to verify they contain the expected fields
  const args = JSON.parse(toolCall.function.arguments);
  assert(args.id === 'c28xIQaWQ6MzM5MzczMDA2NzMzMzkwNzIwNA', 'Expected id to match the query');
};

// Run the example
openaiIntegration();<|MERGE_RESOLUTION|>--- conflicted
+++ resolved
@@ -3,11 +3,8 @@
  */
 
 import assert from 'node:assert';
-<<<<<<< HEAD
+import process from 'node:process';
 import { StackOneToolSet } from '@stackone/ai';
-=======
-import process from 'node:process';
->>>>>>> aea526e8
 import OpenAI from 'openai';
 import { ACCOUNT_IDS } from './constants';
 
