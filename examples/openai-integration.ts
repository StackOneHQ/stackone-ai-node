--- conflicted
+++ resolved
@@ -17,19 +17,11 @@
 const accountId = 'your-hris-account-id';
 
 const openaiIntegration = async (): Promise<void> => {
-<<<<<<< HEAD
 	// Initialise StackOne
 	const toolset = new StackOneToolSet({
-		accountId: ACCOUNT_IDS.HRIS,
+		accountId,
 		baseUrl: process.env.STACKONE_BASE_URL ?? 'https://api.stackone.com',
 	});
-=======
-  // Initialise StackOne
-  const toolset = new StackOneToolSet({
-    accountId,
-    baseUrl: process.env.STACKONE_BASE_URL ?? 'https://api.stackone.com',
-  });
->>>>>>> 7aa4a20d
 
 	// Fetch HRIS tools via MCP
 	const tools = await toolset.fetchTools({
