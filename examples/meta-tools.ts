/**
 * This example demonstrates how to use meta tools for dynamic tool discovery and execution.
 * Meta tools allow AI agents to search for relevant tools based on natural language queries
 * and execute them dynamically without hardcoding tool names.
 *
 * @beta Meta tools are in beta and may change in future versions
 */

import process from 'node:process';
import { openai } from '@ai-sdk/openai';
import { StackOneToolSet, Tools } from '@stackone/ai';
import { generateText, stepCountIs } from 'ai';

const apiKey = process.env.STACKONE_API_KEY;
if (!apiKey) {
	console.error('STACKONE_API_KEY environment variable is required');
	process.exit(1);
}

// Replace with your actual account ID from StackOne dashboard
const accountId = 'your-hris-account-id';

/**
 * Example 1: Using meta tools with AI SDK for dynamic tool discovery
 */
const metaToolsWithAISDK = async (): Promise<void> => {
<<<<<<< HEAD
	console.log('🔍 Example 1: Dynamic tool discovery with AI SDK\n');

	// Initialise StackOne toolset
	const toolset = new StackOneToolSet({
		accountId: ACCOUNT_IDS.HRIS,
		baseUrl: process.env.STACKONE_BASE_URL ?? 'https://api.stackone.com',
	});

	// Fetch all available tools via MCP
	const allTools = await toolset.fetchTools();

	// Get meta tools for dynamic discovery and execution
	const metaTools = await allTools.metaTools();
	const aiSdkMetaTools = await metaTools.toAISDK();

	// Use meta tools to dynamically find and execute relevant tools
	const { text, toolCalls } = await generateText({
		model: openai('gpt-5.1'),
		tools: aiSdkMetaTools,
		prompt: `I need to create a time off request for an employee.
=======
  console.log('🔍 Example 1: Dynamic tool discovery with AI SDK\n');

  // Initialise StackOne toolset
  const toolset = new StackOneToolSet({
    accountId,
    baseUrl: process.env.STACKONE_BASE_URL ?? 'https://api.stackone.com',
  });

  // Fetch all available tools via MCP
  const allTools = await toolset.fetchTools();

  // Get meta tools for dynamic discovery and execution
  const metaTools = await allTools.metaTools();
  const aiSdkMetaTools = await metaTools.toAISDK();

  // Use meta tools to dynamically find and execute relevant tools
  const { text, toolCalls } = await generateText({
    model: openai('gpt-5.1'),
    tools: aiSdkMetaTools,
    prompt: `I need to create a time off request for an employee.
>>>>>>> 7aa4a20d
    First, find the right tool for this task, then use it to create a time off request
    for employee ID "emp_123" from January 15, 2024 to January 19, 2024.`,
		stopWhen: stepCountIs(3), // Allow multiple tool calls
	});

	console.log('AI Response:', text);
	console.log('\nTool calls made:', toolCalls?.map((call) => call.toolName).join(', '));
};

/**
 * Example 2: Using meta tools with OpenAI for HR assistant
 */
const metaToolsWithOpenAI = async (): Promise<void> => {
<<<<<<< HEAD
	console.log('\n🤖 Example 2: HR Assistant with OpenAI\n');

	const { OpenAI } = await import('openai');
	const openaiClient = new OpenAI({
		apiKey: process.env.OPENAI_API_KEY,
	});

	// Initialise StackOne toolset
	const toolset = new StackOneToolSet({
		accountId: ACCOUNT_IDS.HRIS,
		baseUrl: process.env.STACKONE_BASE_URL ?? 'https://api.stackone.com',
	});

	// Fetch HRIS tools via MCP
	const hrisTools = await toolset.fetchTools({
		actions: ['hris_*'],
	});

	// Get meta tools
	const metaTools = await hrisTools.metaTools();
	const openAIMetaTools = metaTools.toOpenAI();

	// Create an HR assistant that can discover and use tools dynamically
	const response = await openaiClient.chat.completions.create({
		model: 'gpt-5.1',
		messages: [
			{
				role: 'system',
				content: `You are an HR assistant with access to various HR tools.
=======
  console.log('\n🤖 Example 2: HR Assistant with OpenAI\n');

  const { OpenAI } = await import('openai');
  const openaiClient = new OpenAI({
    apiKey: process.env.OPENAI_API_KEY,
  });

  // Initialise StackOne toolset
  const toolset = new StackOneToolSet({
    accountId,
    baseUrl: process.env.STACKONE_BASE_URL ?? 'https://api.stackone.com',
  });

  // Fetch HRIS tools via MCP
  const hrisTools = await toolset.fetchTools({
    actions: ['hris_*'],
  });

  // Get meta tools
  const metaTools = await hrisTools.metaTools();
  const openAIMetaTools = metaTools.toOpenAI();

  // Create an HR assistant that can discover and use tools dynamically
  const response = await openaiClient.chat.completions.create({
    model: 'gpt-5.1',
    messages: [
      {
        role: 'system',
        content: `You are an HR assistant with access to various HR tools.
>>>>>>> 7aa4a20d
        Use the meta_search_tools to find appropriate tools for user requests,
        then use meta_execute_tool to execute them.`,
			},
			{
				role: 'user',
				content:
					'Can you help me find tools for managing employee records and then list current employees?',
			},
		],
		tools: openAIMetaTools,
		tool_choice: 'auto',
	});

	console.log('Assistant response:', response.choices[0].message.content);

	// Handle tool calls if any
	if (response.choices[0].message.tool_calls) {
		console.log('\nTool calls:');
		for (const toolCall of response.choices[0].message.tool_calls) {
			if (toolCall.type === 'function') {
				console.log(`- ${toolCall.function.name}: ${toolCall.function.arguments}`);
			}
		}
	}
};

/**
 * Example 3: Direct usage of meta tools without AI
 */
const directMetaToolUsage = async (): Promise<void> => {
<<<<<<< HEAD
	console.log('\n🛠️  Example 3: Direct meta tool usage\n');

	// Initialise toolset
	const toolset = new StackOneToolSet({
		accountId: ACCOUNT_IDS.HRIS,
		baseUrl: process.env.STACKONE_BASE_URL ?? 'https://api.stackone.com',
	});

	// Fetch all available tools via MCP
	const allTools = await toolset.fetchTools();
	console.log(`Total available tools: ${allTools.length}`);

	// Get meta tools
	const metaTools = await allTools.metaTools();

	// Step 1: Search for relevant tools
	const filterTool = metaTools.getTool('meta_search_tools');
	if (!filterTool) throw new Error('meta_search_tools not found');
	const searchResult = await filterTool.execute({
		query: 'employee management create update list',
		limit: 5,
		minScore: 0.3,
	});

	console.log('Found relevant tools:');
	const foundTools = searchResult.tools as Array<{
		name: string;
		description: string;
		score: number;
	}>;
	for (const tool of foundTools) {
		console.log(`- ${tool.name} (score: ${tool.score.toFixed(2)}): ${tool.description}`);
	}

	// Step 2: Execute one of the found tools
	if (foundTools.length > 0) {
		const executeTool = metaTools.getTool('meta_execute_tool');
		if (!executeTool) throw new Error('meta_execute_tool not found');
		const firstTool = foundTools[0];

		console.log(`\nExecuting ${firstTool.name}...`);

		try {
			// Prepare parameters based on the tool's schema
			let params: Record<string, unknown> = {};
			if (firstTool.name === 'hris_list_employees') {
				params = { limit: 5 };
			} else if (firstTool.name === 'hris_create_employee') {
				params = {
					name: 'John Doe',
					email: 'john.doe@example.com',
					title: 'Software Engineer',
				};
			}

			const result = await executeTool.execute({
				toolName: firstTool.name,
				params: params,
			});

			console.log('Execution result:', JSON.stringify(result, null, 2));
		} catch (error) {
			console.error('Execution failed:', error);
		}
	}
=======
  console.log('\n🛠️  Example 3: Direct meta tool usage\n');

  // Initialise toolset
  const toolset = new StackOneToolSet({
    accountId,
    baseUrl: process.env.STACKONE_BASE_URL ?? 'https://api.stackone.com',
  });

  // Fetch all available tools via MCP
  const allTools = await toolset.fetchTools();
  console.log(`Total available tools: ${allTools.length}`);

  // Get meta tools
  const metaTools = await allTools.metaTools();

  // Step 1: Search for relevant tools
  const filterTool = metaTools.getTool('meta_search_tools');
  if (!filterTool) throw new Error('meta_search_tools not found');
  const searchResult = await filterTool.execute({
    query: 'employee management create update list',
    limit: 5,
    minScore: 0.3,
  });

  console.log('Found relevant tools:');
  const foundTools = searchResult.tools as Array<{
    name: string;
    description: string;
    score: number;
  }>;
  for (const tool of foundTools) {
    console.log(`- ${tool.name} (score: ${tool.score.toFixed(2)}): ${tool.description}`);
  }

  // Step 2: Execute one of the found tools
  if (foundTools.length > 0) {
    const executeTool = metaTools.getTool('meta_execute_tool');
    if (!executeTool) throw new Error('meta_execute_tool not found');
    const firstTool = foundTools[0];

    console.log(`\nExecuting ${firstTool.name}...`);

    try {
      // Prepare parameters based on the tool's schema
      let params: Record<string, unknown> = {};
      if (firstTool.name === 'hris_list_employees') {
        params = { limit: 5 };
      } else if (firstTool.name === 'hris_create_employee') {
        params = {
          name: 'John Doe',
          email: 'john.doe@example.com',
          title: 'Software Engineer',
        };
      }

      const result = await executeTool.execute({
        toolName: firstTool.name,
        params: params,
      });

      console.log('Execution result:', JSON.stringify(result, null, 2));
    } catch (error) {
      console.error('Execution failed:', error);
    }
  }
>>>>>>> 7aa4a20d
};

/**
 * Example 4: Building a dynamic tool router
 */
const dynamicToolRouter = async (): Promise<void> => {
<<<<<<< HEAD
	console.log('\n🔄 Example 4: Dynamic tool router\n');

	const toolset = new StackOneToolSet({
		accountId: ACCOUNT_IDS.HRIS,
		baseUrl: process.env.STACKONE_BASE_URL ?? 'https://api.stackone.com',
	});

	// Fetch tools from multiple categories via MCP
	const hrisTools = await toolset.fetchTools({
		actions: ['hris_*'],
	});
	const atsTools = await toolset.fetchTools({
		actions: ['ats_*'],
	});

	// Combine tools
	const combinedTools = new Tools([...hrisTools.toArray(), ...atsTools.toArray()]);

	// Get meta tools for the combined set
	const metaTools = await combinedTools.metaTools();

	// Create a router function that finds and executes tools based on intent
	const routeAndExecute = async (intent: string, params: Record<string, unknown> = {}) => {
		const filterTool = metaTools.getTool('meta_search_tools');
		const executeTool = metaTools.getTool('meta_execute_tool');
		if (!filterTool || !executeTool) throw new Error('Meta tools not found');

		// Find relevant tools
		const searchResult = await filterTool.execute({
			query: intent,
			limit: 1,
			minScore: 0.5,
		});

		const tools = searchResult.tools as Array<{ name: string; score: number }>;
		if (tools.length === 0) {
			return { error: 'No relevant tools found for the given intent' };
		}

		const selectedTool = tools[0];
		console.log(`Routing to: ${selectedTool.name} (score: ${selectedTool.score.toFixed(2)})`);

		// Execute the selected tool
		return await executeTool.execute({
			toolName: selectedTool.name,
			params: params,
		});
	};

	// Test the router with different intents
	const intents = [
		{ intent: 'I want to see all employees', params: { limit: 10 } },
		{
			intent: 'Create a new job candidate',
			params: { name: 'Jane Smith', email: 'jane@example.com' },
		},
		{ intent: 'Find recruitment candidates', params: { status: 'active' } },
	];

	for (const { intent, params } of intents) {
		console.log(`\nIntent: "${intent}"`);
		const result = await routeAndExecute(intent, params);
		console.log('Result:', JSON.stringify(result, null, 2));
	}
=======
  console.log('\n🔄 Example 4: Dynamic tool router\n');

  const toolset = new StackOneToolSet({
    accountId,
    baseUrl: process.env.STACKONE_BASE_URL ?? 'https://api.stackone.com',
  });

  // Fetch tools from multiple categories via MCP
  const hrisTools = await toolset.fetchTools({
    actions: ['hris_*'],
  });
  const atsTools = await toolset.fetchTools({
    actions: ['ats_*'],
  });

  // Combine tools
  const combinedTools = new Tools([...hrisTools.toArray(), ...atsTools.toArray()]);

  // Get meta tools for the combined set
  const metaTools = await combinedTools.metaTools();

  // Create a router function that finds and executes tools based on intent
  const routeAndExecute = async (intent: string, params: Record<string, unknown> = {}) => {
    const filterTool = metaTools.getTool('meta_search_tools');
    const executeTool = metaTools.getTool('meta_execute_tool');
    if (!filterTool || !executeTool) throw new Error('Meta tools not found');

    // Find relevant tools
    const searchResult = await filterTool.execute({
      query: intent,
      limit: 1,
      minScore: 0.5,
    });

    const tools = searchResult.tools as Array<{ name: string; score: number }>;
    if (tools.length === 0) {
      return { error: 'No relevant tools found for the given intent' };
    }

    const selectedTool = tools[0];
    console.log(`Routing to: ${selectedTool.name} (score: ${selectedTool.score.toFixed(2)})`);

    // Execute the selected tool
    return await executeTool.execute({
      toolName: selectedTool.name,
      params: params,
    });
  };

  // Test the router with different intents
  const intents = [
    { intent: 'I want to see all employees', params: { limit: 10 } },
    {
      intent: 'Create a new job candidate',
      params: { name: 'Jane Smith', email: 'jane@example.com' },
    },
    { intent: 'Find recruitment candidates', params: { status: 'active' } },
  ];

  for (const { intent, params } of intents) {
    console.log(`\nIntent: "${intent}"`);
    const result = await routeAndExecute(intent, params);
    console.log('Result:', JSON.stringify(result, null, 2));
  }
>>>>>>> 7aa4a20d
};

// Main execution
const main = async () => {
	try {
		// Run examples based on environment setup
		if (process.env.OPENAI_API_KEY) {
			await metaToolsWithAISDK();
			await metaToolsWithOpenAI();
		} else {
			console.log('⚠️  OPENAI_API_KEY not found, skipping AI examples\n');
		}

		// These examples work without AI
		await directMetaToolUsage();
		await dynamicToolRouter();
	} catch (error) {
		console.error('Error running examples:', error);
	}
};

// Run if this file is executed directly
if (import.meta.main) {
	await main();
}

export { metaToolsWithAISDK, metaToolsWithOpenAI, directMetaToolUsage, dynamicToolRouter };<|MERGE_RESOLUTION|>--- conflicted
+++ resolved
@@ -24,12 +24,11 @@
  * Example 1: Using meta tools with AI SDK for dynamic tool discovery
  */
 const metaToolsWithAISDK = async (): Promise<void> => {
-<<<<<<< HEAD
 	console.log('🔍 Example 1: Dynamic tool discovery with AI SDK\n');
 
 	// Initialise StackOne toolset
 	const toolset = new StackOneToolSet({
-		accountId: ACCOUNT_IDS.HRIS,
+		accountId,
 		baseUrl: process.env.STACKONE_BASE_URL ?? 'https://api.stackone.com',
 	});
 
@@ -45,28 +44,6 @@
 		model: openai('gpt-5.1'),
 		tools: aiSdkMetaTools,
 		prompt: `I need to create a time off request for an employee.
-=======
-  console.log('🔍 Example 1: Dynamic tool discovery with AI SDK\n');
-
-  // Initialise StackOne toolset
-  const toolset = new StackOneToolSet({
-    accountId,
-    baseUrl: process.env.STACKONE_BASE_URL ?? 'https://api.stackone.com',
-  });
-
-  // Fetch all available tools via MCP
-  const allTools = await toolset.fetchTools();
-
-  // Get meta tools for dynamic discovery and execution
-  const metaTools = await allTools.metaTools();
-  const aiSdkMetaTools = await metaTools.toAISDK();
-
-  // Use meta tools to dynamically find and execute relevant tools
-  const { text, toolCalls } = await generateText({
-    model: openai('gpt-5.1'),
-    tools: aiSdkMetaTools,
-    prompt: `I need to create a time off request for an employee.
->>>>>>> 7aa4a20d
     First, find the right tool for this task, then use it to create a time off request
     for employee ID "emp_123" from January 15, 2024 to January 19, 2024.`,
 		stopWhen: stepCountIs(3), // Allow multiple tool calls
@@ -80,7 +57,6 @@
  * Example 2: Using meta tools with OpenAI for HR assistant
  */
 const metaToolsWithOpenAI = async (): Promise<void> => {
-<<<<<<< HEAD
 	console.log('\n🤖 Example 2: HR Assistant with OpenAI\n');
 
 	const { OpenAI } = await import('openai');
@@ -90,7 +66,7 @@
 
 	// Initialise StackOne toolset
 	const toolset = new StackOneToolSet({
-		accountId: ACCOUNT_IDS.HRIS,
+		accountId,
 		baseUrl: process.env.STACKONE_BASE_URL ?? 'https://api.stackone.com',
 	});
 
@@ -110,37 +86,6 @@
 			{
 				role: 'system',
 				content: `You are an HR assistant with access to various HR tools.
-=======
-  console.log('\n🤖 Example 2: HR Assistant with OpenAI\n');
-
-  const { OpenAI } = await import('openai');
-  const openaiClient = new OpenAI({
-    apiKey: process.env.OPENAI_API_KEY,
-  });
-
-  // Initialise StackOne toolset
-  const toolset = new StackOneToolSet({
-    accountId,
-    baseUrl: process.env.STACKONE_BASE_URL ?? 'https://api.stackone.com',
-  });
-
-  // Fetch HRIS tools via MCP
-  const hrisTools = await toolset.fetchTools({
-    actions: ['hris_*'],
-  });
-
-  // Get meta tools
-  const metaTools = await hrisTools.metaTools();
-  const openAIMetaTools = metaTools.toOpenAI();
-
-  // Create an HR assistant that can discover and use tools dynamically
-  const response = await openaiClient.chat.completions.create({
-    model: 'gpt-5.1',
-    messages: [
-      {
-        role: 'system',
-        content: `You are an HR assistant with access to various HR tools.
->>>>>>> 7aa4a20d
         Use the meta_search_tools to find appropriate tools for user requests,
         then use meta_execute_tool to execute them.`,
 			},
@@ -171,12 +116,11 @@
  * Example 3: Direct usage of meta tools without AI
  */
 const directMetaToolUsage = async (): Promise<void> => {
-<<<<<<< HEAD
 	console.log('\n🛠️  Example 3: Direct meta tool usage\n');
 
 	// Initialise toolset
 	const toolset = new StackOneToolSet({
-		accountId: ACCOUNT_IDS.HRIS,
+		accountId,
 		baseUrl: process.env.STACKONE_BASE_URL ?? 'https://api.stackone.com',
 	});
 
@@ -237,84 +181,16 @@
 			console.error('Execution failed:', error);
 		}
 	}
-=======
-  console.log('\n🛠️  Example 3: Direct meta tool usage\n');
-
-  // Initialise toolset
-  const toolset = new StackOneToolSet({
-    accountId,
-    baseUrl: process.env.STACKONE_BASE_URL ?? 'https://api.stackone.com',
-  });
-
-  // Fetch all available tools via MCP
-  const allTools = await toolset.fetchTools();
-  console.log(`Total available tools: ${allTools.length}`);
-
-  // Get meta tools
-  const metaTools = await allTools.metaTools();
-
-  // Step 1: Search for relevant tools
-  const filterTool = metaTools.getTool('meta_search_tools');
-  if (!filterTool) throw new Error('meta_search_tools not found');
-  const searchResult = await filterTool.execute({
-    query: 'employee management create update list',
-    limit: 5,
-    minScore: 0.3,
-  });
-
-  console.log('Found relevant tools:');
-  const foundTools = searchResult.tools as Array<{
-    name: string;
-    description: string;
-    score: number;
-  }>;
-  for (const tool of foundTools) {
-    console.log(`- ${tool.name} (score: ${tool.score.toFixed(2)}): ${tool.description}`);
-  }
-
-  // Step 2: Execute one of the found tools
-  if (foundTools.length > 0) {
-    const executeTool = metaTools.getTool('meta_execute_tool');
-    if (!executeTool) throw new Error('meta_execute_tool not found');
-    const firstTool = foundTools[0];
-
-    console.log(`\nExecuting ${firstTool.name}...`);
-
-    try {
-      // Prepare parameters based on the tool's schema
-      let params: Record<string, unknown> = {};
-      if (firstTool.name === 'hris_list_employees') {
-        params = { limit: 5 };
-      } else if (firstTool.name === 'hris_create_employee') {
-        params = {
-          name: 'John Doe',
-          email: 'john.doe@example.com',
-          title: 'Software Engineer',
-        };
-      }
-
-      const result = await executeTool.execute({
-        toolName: firstTool.name,
-        params: params,
-      });
-
-      console.log('Execution result:', JSON.stringify(result, null, 2));
-    } catch (error) {
-      console.error('Execution failed:', error);
-    }
-  }
->>>>>>> 7aa4a20d
 };
 
 /**
  * Example 4: Building a dynamic tool router
  */
 const dynamicToolRouter = async (): Promise<void> => {
-<<<<<<< HEAD
 	console.log('\n🔄 Example 4: Dynamic tool router\n');
 
 	const toolset = new StackOneToolSet({
-		accountId: ACCOUNT_IDS.HRIS,
+		accountId,
 		baseUrl: process.env.STACKONE_BASE_URL ?? 'https://api.stackone.com',
 	});
 
@@ -375,72 +251,6 @@
 		const result = await routeAndExecute(intent, params);
 		console.log('Result:', JSON.stringify(result, null, 2));
 	}
-=======
-  console.log('\n🔄 Example 4: Dynamic tool router\n');
-
-  const toolset = new StackOneToolSet({
-    accountId,
-    baseUrl: process.env.STACKONE_BASE_URL ?? 'https://api.stackone.com',
-  });
-
-  // Fetch tools from multiple categories via MCP
-  const hrisTools = await toolset.fetchTools({
-    actions: ['hris_*'],
-  });
-  const atsTools = await toolset.fetchTools({
-    actions: ['ats_*'],
-  });
-
-  // Combine tools
-  const combinedTools = new Tools([...hrisTools.toArray(), ...atsTools.toArray()]);
-
-  // Get meta tools for the combined set
-  const metaTools = await combinedTools.metaTools();
-
-  // Create a router function that finds and executes tools based on intent
-  const routeAndExecute = async (intent: string, params: Record<string, unknown> = {}) => {
-    const filterTool = metaTools.getTool('meta_search_tools');
-    const executeTool = metaTools.getTool('meta_execute_tool');
-    if (!filterTool || !executeTool) throw new Error('Meta tools not found');
-
-    // Find relevant tools
-    const searchResult = await filterTool.execute({
-      query: intent,
-      limit: 1,
-      minScore: 0.5,
-    });
-
-    const tools = searchResult.tools as Array<{ name: string; score: number }>;
-    if (tools.length === 0) {
-      return { error: 'No relevant tools found for the given intent' };
-    }
-
-    const selectedTool = tools[0];
-    console.log(`Routing to: ${selectedTool.name} (score: ${selectedTool.score.toFixed(2)})`);
-
-    // Execute the selected tool
-    return await executeTool.execute({
-      toolName: selectedTool.name,
-      params: params,
-    });
-  };
-
-  // Test the router with different intents
-  const intents = [
-    { intent: 'I want to see all employees', params: { limit: 10 } },
-    {
-      intent: 'Create a new job candidate',
-      params: { name: 'Jane Smith', email: 'jane@example.com' },
-    },
-    { intent: 'Find recruitment candidates', params: { status: 'active' } },
-  ];
-
-  for (const { intent, params } of intents) {
-    console.log(`\nIntent: "${intent}"`);
-    const result = await routeAndExecute(intent, params);
-    console.log('Result:', JSON.stringify(result, null, 2));
-  }
->>>>>>> 7aa4a20d
 };
 
 // Main execution
