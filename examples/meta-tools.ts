--- conflicted
+++ resolved
@@ -8,12 +8,8 @@
 
 import process from 'node:process';
 import { openai } from '@ai-sdk/openai';
-import { StackOneToolSet } from '@stackone/ai';
+import { StackOneToolSet, Tools } from '@stackone/ai';
 import { generateText } from 'ai';
-<<<<<<< HEAD
-=======
-import { StackOneToolSet, Tools } from '../src';
->>>>>>> aea526e8
 import { ACCOUNT_IDS } from './constants';
 
 const apiKey = process.env.STACKONE_API_KEY;
